--- conflicted
+++ resolved
@@ -7,7 +7,6 @@
 permalink: index.html
 ---
 
-<<<<<<< HEAD
 *  Your cloud-scale application must be highly available?
 *  You need to serve millions of customers around the world with low latency responses?
 *  You are tired of fixing inconsistencies in your key-value store?
@@ -36,53 +35,64 @@
 
 
 <div class="row">
-        <div class="col-lg-12">
-            <h2 class="page-header"></h2>
-        </div>
-        <div class="col-lg-12">
-
-            <ul id="myTab" class="nav nav-tabs nav-justified">
-                <li class="active"><a href="#service-one" data-toggle="tab"><i class="fa fa-tree"></i> CRDTs </a>
-                </li>
-                <li class=""><a href="#service-two" data-toggle="tab"><i class="fa fa-car"></i> Highly Available Transactions </a>
-                </li>
-                <li class=""><a href="#service-three" data-toggle="tab"><i class="fa fa-support"></i> Geo-replication </a>
-                </li>
-            </ul>
-
-            <div id="myTabContent" class="tab-content">
-                <div class="tab-pane fade active in" id="service-one">
-                    <h4>CRDTs</h4>
-                    <p>Antidote supports high-level replicated data types such as
-                       counters, sets, maps, and sequences that are designed to work correctly in the
-                       presence of concurrent updates and partial failures.
-                    </p>
-                </div>
-                <div class="tab-pane fade" id="service-two">
-                    <h4>Highly Available Transactions</h4>
-                    <p>In some cases, the application needs to maintain
-                    some relation between updates to different objects. For example, in a social
-                    networking application, a reply to some post should be visible to a user only after
-                    s/he observed the post. Antidote maintains such relations by providing causal
-                    consistency across all replicas and atomic multi-object updates. Thus, programmers
-                    can program their application on top of Antidote without worrying about the
-                    inconsistencies arising due to concurrent updates in different replicas.</p>
-                </div>
-                <div class="tab-pane fade" id="service-three">
-                    <h4>Geo-replication</h4>
-                    <p>Antidote is designed to run on multiple servers in geo-distributed
-                    locations. To provide fast responses to read and write requests, Antidote automatically
-                    replicates data in different locations and serves the requests from the nearest
-                    location without contacting a remote server. It provides continuous functioning
+         <div class="col-lg-12">
+             <h2 class="page-header">Characteristics</h2>
+         </div>
+         <div class="col-md-3 col-sm-6">
+             <div class="panel panel-default text-center">
+                 <div class="panel-heading">
+                     <span class="fa-stack fa-5x">
+                           <i class="fa fa-circle fa-stack-2x text-primary"></i>
+                           <i class="fa fa-database fa-stack-1x fa-inverse"></i>
+                     </span>
+                 </div>
+                 <div class="panel-body">
+                     <h4>CRDTs</h4>
+                     <p>High-level replicated data types that are designed to work correctly in the
+                       presence of concurrent updates and partial failures.</p>
+                     <a href="rawapi.html" class="btn btn-primary">Learn More</a>
+                 </div>
+             </div>
+         </div>
+         <div class="col-md-3 col-sm-6">
+             <div class="panel panel-default text-center">
+                 <div class="panel-heading">
+                     <span class="fa-stack fa-5x">
+                           <i class="fa fa-circle fa-stack-2x text-primary"></i>
+                           <i class="fa fa-graduation-cap fa-stack-1x fa-inverse"></i>
+                     </span>
+                 </div>
+                 <div class="panel-body">
+                     <h4>Highly Available Transactions (HATs)</h4>
+                     <p>In some cases, the application needs to maintain
+                    some relation between updates to different objects. AntidoteDB provides causal
+                    consistency across all replicas, snapshot reads and atomic multi-object updates.</p>
+                     <a href="rawapi.html" class="btn btn-primary">Learn More</a>
+                 </div>
+             </div>
+         </div>
+         <div class="col-md-3 col-sm-6">
+             <div class="panel panel-default text-center">
+                 <div class="panel-heading">
+                     <span class="fa-stack fa-5x">
+                           <i class="fa fa-circle fa-stack-2x text-primary"></i>
+                           <i class="fa fa-globe fa-stack-1x fa-inverse"></i>
+                     </span>
+                 </div>
+                 <div class="panel-body">
+                     <h4>Geo-replication</h4>
+                     <p>Designed to run on multiple servers in
+                    locations distributed world-wide. It provides continuous functioning
                     even when there are failures or network partition.</p>
-                </div>
-            </div>
-
-        </div>
-    </div>
+                     <a href="architecture.html" class="btn btn-primary">Learn More</a>
+                 </div>
+             </div>
+         </div>
+</div>
 
 
 ## Where academia meets industry ##
+
 AntidoteDB is an artifact of the [SyncFree Project](https://syncfree.lip6.fr/).
 It incorporates cutting-edge research results on distributed systems and modern data stores, meeting for your needs!
 
@@ -96,29 +106,5 @@
 
 Hint: Some features are still experimental and are not available on the master branch.
 
-## Architecture ##
-=======
-Antidote
-============
-
-Welcome to the Antidote repository, the reference platform of the [SyncFree European Project](https://syncfree.lip6.fr/)
-
-About Antidote
------------------
-
-### Purpose ###
-
-Antidote is an in-development distributed CRDT key-value store written in Erlang with [Riak Core](https://github.com/basho/riak_core) that is intended to provide the following features:
-
-* Partitioning
-* Inter-DC replication
-* Support for transactions
-* Flexible layered architecture so features can be smoothly added or removed
-
-### Architecture ###
->>>>>>> fdd87c5d
-
-Information about Antidote's layered design can be found in the following [Google Doc](https://docs.google.com/document/d/1SNnmAtx5FrcNgEMdNQkKlfzYc1tqziaV2lQ6g9IQyzs/edit#heading=h.ze32da2pga2f)
-
 
 {% include links.html %}