-module(oprga_test).

-export([confirm/0]).

-include_lib("eunit/include/eunit.hrl").
-define(HARNESS, (rt_config:get(rt_harness))).

confirm() ->
<<<<<<< HEAD
    [Nodes] = rt:build_clusters([2]),
=======
    NumVNodes = rt_config:get(num_vnodes, 8),
    rt:update_app_config(all, [
        {riak_core, [{ring_creation_size, NumVNodes}]}
    ]),
    [Nodes] = rt:build_clusters([3]),
>>>>>>> 8cfb2d15
    lager:info("Nodes: ~p", [Nodes]),
    empty_test(Nodes),
    add_test(Nodes),
    remove_test(Nodes),
    insert_after_remove_test(Nodes),
    rt:clean_cluster(Nodes),
    pass.

empty_test(Nodes) ->
    FirstNode = hd(Nodes),
    lager:info("Empty test started"),
    Type = crdt_rga,
    Key = key_empty,
    Result0 = rpc:call(FirstNode, antidote, read, [Key, Type]),
    ?assertMatch({ok, []}, Result0),
    lager:info("Empty test OK").

add_test(Nodes) ->
    FirstNode = hd(Nodes),
    lager:info("Add test started"),
    Type = crdt_rga,
    Key = key_add,
    Result0 = rpc:call(FirstNode, antidote, clocksi_execute_tx,
        [[{update, {Key, Type, {{addRight, a, 0}, ucl}}}]]),
    ?assertMatch({ok, _}, Result0),
    Result1 = rpc:call(FirstNode, antidote, read, [Key, Type]),
    ?assertMatch({ok, [{ok, a, _}]}, Result1),
    Result2 = rpc:call(FirstNode, antidote, clocksi_execute_tx,
        [[{update, {Key, Type, {{addRight, b, 1}, ucl}}}]]),
    ?assertMatch({ok, _}, Result2),
    Result3 = rpc:call(FirstNode, antidote, read, [Key, Type]),
    ?assertMatch({ok, [{ok, a, _}, {ok, b, _}]}, Result3),
    Result4 = rpc:call(FirstNode, antidote, clocksi_execute_tx,
        [[{update, {Key, Type, {{addRight, c, 2}, ucl}}}]]),
    ?assertMatch({ok, _}, Result4),
    Result5 = rpc:call(FirstNode, antidote, read, [Key, Type]),
    ?assertMatch({ok, [{ok, a, _}, {ok, b, _}, {ok, c, _}]}, Result5),
    lager:info("Add test OK").

remove_test(Nodes) ->
    FirstNode = hd(Nodes),
    lager:info("Remove test started"),
    Type = crdt_rga,
    Key = key_remove,
    Result0 = rpc:call(FirstNode, antidote, clocksi_execute_tx,
        [[{update, {Key, Type, {{addRight, a, 0}, ucl}}},
          {update, {Key, Type, {{addRight, b, 1}, ucl}}},
          {update, {Key, Type, {{addRight, c, 2}, ucl}}}]]),
    ?assertMatch({ok, _}, Result0),
    Result1 = rpc:call(FirstNode, antidote, read, [Key, Type]),
    ?assertMatch({ok, [{ok, a, _}, {ok, b, _}, {ok, c, _}]}, Result1),
    Result2 = rpc:call(FirstNode, antidote, clocksi_execute_tx,
        [[{update, {Key, Type, {{remove, 2}, ucl}}}]]),
    ?assertMatch({ok, _}, Result2),
    Result3 = rpc:call(FirstNode, antidote, read, [Key, Type]),
    ?assertMatch({ok, [{ok, a, _}, {deleted, b, _}, {ok, c, _}]}, Result3),
    Result4 = rpc:call(FirstNode, antidote, clocksi_execute_tx,
        [[{update, {Key, Type, {{remove, 1}, ucl}}}, {update, {Key, Type, {{remove, 3}, ucl}}}]]),
    ?assertMatch({ok, _}, Result4),
    Result5 = rpc:call(FirstNode, antidote, read, [Key, Type]),
    ?assertMatch({ok, [{deleted, a, _}, {deleted, b, _}, {deleted, c, _}]}, Result5),
    lager:info("Remove test OK").

insert_after_remove_test(Nodes) ->
    FirstNode = hd(Nodes),
    lager:info("Remove-Insert test started"),
    Type = crdt_rga,
    Key = key_remove_insert,
    Result0 = rpc:call(FirstNode, antidote, clocksi_execute_tx,
        [[{update, {Key, Type, {{addRight, a, 0}, ucl}}},
            {update, {Key, Type, {{addRight, b, 1}, ucl}}},
            {update, {Key, Type, {{addRight, c, 2}, ucl}}}]]),
    ?assertMatch({ok, _}, Result0),
    Result1 = rpc:call(FirstNode, antidote, clocksi_execute_tx,
        [[{update, {Key, Type, {{remove, 3}, ucl}}}]]),
    ?assertMatch({ok, _}, Result1),
    Result2 = rpc:call(FirstNode, antidote, clocksi_execute_tx,
        [[{update, {Key, Type, {{addRight, d, 3}, ucl}}}]]),
    ?assertMatch({ok, _}, Result2),
    Result3 = rpc:call(FirstNode, antidote, read, [Key, Type]),
    ?assertMatch({ok, [{ok, a, _}, {ok, b, _}, {deleted, c, _}, {ok, d, _}]}, Result3),
    lager:info("Remove-Insert test OK").<|MERGE_RESOLUTION|>--- conflicted
+++ resolved
@@ -6,15 +6,11 @@
 -define(HARNESS, (rt_config:get(rt_harness))).
 
 confirm() ->
-<<<<<<< HEAD
-    [Nodes] = rt:build_clusters([2]),
-=======
     NumVNodes = rt_config:get(num_vnodes, 8),
     rt:update_app_config(all, [
         {riak_core, [{ring_creation_size, NumVNodes}]}
     ]),
-    [Nodes] = rt:build_clusters([3]),
->>>>>>> 8cfb2d15
+    [Nodes] = rt:build_clusters([2]),
     lager:info("Nodes: ~p", [Nodes]),
     empty_test(Nodes),
     add_test(Nodes),
