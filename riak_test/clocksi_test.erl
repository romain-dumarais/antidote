%% -------------------------------------------------------------------
%%
%% Copyright (c) 2014 SyncFree Consortium.  All Rights Reserved.
%%
% This file is provided to you under the Apache License,
%% Version 2.0 (the "License"); you may not use this file
%% except in compliance with the License.  You may obtain
%% a copy of the License at
%%
%%   http://www.apache.org/licenses/LICENSE-2.0
%%
%% Unless required by applicable law or agreed to in writing,
%% software distributed under the License is distributed on an
%% "AS IS" BASIS, WITHOUT WARRANTIES OR CONDITIONS OF ANY
%% KIND, either express or implied.  See the License for the
%% specific language governing permissions and limitations
%% under the License.
%%
%% -------------------------------------------------------------------
-module(clocksi_test).

-export([confirm/0, clocksi_test1/1, clocksi_test2/1,
         clocksi_test_read_wait/1, clocksi_test4/1, clocksi_test_read_time/1,
         clocksi_test_certification_check/1,
         clocksi_multiple_test_certification_check/1, spawn_read/3]).

-include_lib("eunit/include/eunit.hrl").
-define(HARNESS, (rt_config:get(rt_harness))).

confirm() ->
    [Nodes] = rt:build_clusters([3]),
    lager:info("Nodes: ~p", [Nodes]),
    clocksi_test1(Nodes),
    clocksi_test2 (Nodes),
    clocksi_tx_noclock_test(Nodes),
    clocksi_single_key_update_read_test(Nodes),
    clocksi_multiple_key_update_read_test(Nodes),
    clocksi_test4 (Nodes),
    clocksi_test_read_time(Nodes),
    clocksi_test_read_wait(Nodes),
    clocksi_test_certification_check(Nodes),
    clocksi_multiple_test_certification_check(Nodes),
    clocksi_multiple_read_update_test(Nodes),
    clocksi_concurrency_test(Nodes),
    rt:clean_cluster(Nodes),
    pass.

%% @doc The following function tests that ClockSI can run a non-interactive tx
%%      that updates multiple partitions.
clocksi_test1(Nodes) ->
    FirstNode = hd(Nodes),
    lager:info("Test1 started"),
    Type = riak_dt_pncounter,
<<<<<<< HEAD
    Result=rpc:call(FirstNode, floppy, clocksi_execute_tx,
                    [
                     [{update, 11, Type, {increment, a}},
                      {update, 11, Type, {increment, a}},
                      {read, 11, riak_dt_pncounter},
                      {update, 12, Type, {increment, a}},
                      {read, 12, riak_dt_pncounter}]]),
    lager:info("*** ~p",[Result]),
    {ok, {_, ReadSet, _}}=Result,
    ?assertMatch([2,1], ReadSet),
    lager:info("Test1 passed"),
=======
    %% Empty transaction works,
    Result0=rpc:call(FirstNode, floppy, clocksi_execute_tx,
                    [[]]),
    ?assertMatch({ok, _}, Result0),
    Result1=rpc:call(FirstNode, floppy, clocksi_execute_tx,
                    [now(), []]),
    ?assertMatch({ok, _}, Result1),

    %% Read what you wrote
    Result2=rpc:call(FirstNode, floppy, clocksi_execute_tx,
                    [now(),
                     [{read, key1, Type},
                      {update, key1, Type, {increment, a}},
                      {update, key2, Type, {increment, a}},
                      {read, key1, Type}]]),
    ?assertMatch({ok, _}, Result2),
    {ok, {_, ReadSet2, _}}=Result2, 
    ?assertMatch([0,1], ReadSet2),

    %% Update is persisted && update to multiple keys are atomic
    Result3=rpc:call(FirstNode, floppy, clocksi_execute_tx,
                    [now(),
                     [{read, key1, Type},
                      {read, key2, Type}]]),
    ?assertMatch({ok, _}, Result3),
    {ok, {_, ReadSet3, _}}=Result3,
    ?assertEqual([1,1], ReadSet3),

    %% Multiple updates to a key works
    Result5=rpc:call(FirstNode, floppy, clocksi_execute_tx,
                    [now(),
                     [{update, key1, Type, {increment, a}},
                      {update, key1, Type, {increment, a}}]]),
    ?assertMatch({ok,_}, Result5),

    Result6=rpc:call(FirstNode, floppy, clocksi_execute_tx,
                    [now(),
                     [{read, key1, Type}]]),
    {ok, {_, ReadSet6, _}}=Result6,
    ?assertEqual(3, hd(ReadSet6)),
>>>>>>> f40edabb
    pass.

%% @doc The following function tests that ClockSI can run an interactive tx.
%%      that updates multiple partitions.
clocksi_test2(Nodes) ->
    FirstNode = hd(Nodes),
    lager:info("Test2 started"),
    Type = riak_dt_pncounter,
    {ok,TxId}=rpc:call(FirstNode, floppy, clocksi_istart_tx, []),
    ReadResult0=rpc:call(FirstNode, floppy, clocksi_iread,
                         [TxId, abc, riak_dt_pncounter]),
    ?assertEqual({ok, 0}, ReadResult0),
    WriteResult=rpc:call(FirstNode, floppy, clocksi_iupdate,
                         [TxId, abc, Type, {increment, 4}]),
    ?assertEqual(ok, WriteResult),
    ReadResult=rpc:call(FirstNode, floppy, clocksi_iread,
                        [TxId, abc, riak_dt_pncounter]),
    ?assertEqual({ok, 1}, ReadResult),
    WriteResult1=rpc:call(FirstNode, floppy, clocksi_iupdate,
                          [TxId, bcd, Type, {increment, 4}]),
    ?assertEqual(ok, WriteResult1),
    ReadResult1=rpc:call(FirstNode, floppy, clocksi_iread,
                         [TxId, bcd, riak_dt_pncounter]),
    ?assertEqual({ok, 1}, ReadResult1),
    WriteResult2=rpc:call(FirstNode, floppy, clocksi_iupdate,
                          [TxId, cde, Type, {increment, 4}]),
    ?assertEqual(ok, WriteResult2),
    ReadResult2=rpc:call(FirstNode, floppy, clocksi_iread,
                         [TxId, cde, riak_dt_pncounter]),
    ?assertEqual({ok, 1}, ReadResult2),
    CommitTime=rpc:call(FirstNode, floppy, clocksi_iprepare, [TxId]),
    ?assertMatch({ok, _}, CommitTime),
    End=rpc:call(FirstNode, floppy, clocksi_icommit, [TxId]),
    ?assertMatch({ok, {_Txid, _CausalSnapshot}}, End),
    {ok,{_Txid, CausalSnapshot}} = End,
    ReadResult3 = rpc:call(FirstNode, floppy, clocksi_read,
                           [CausalSnapshot, abc, Type]),
    {ok, {_,[ReadVal],_}} = ReadResult3,
    ?assertEqual(ReadVal, 1),
    lager:info("Test2 passed"),
    pass.

%% @doc Test to execute transaction with out explicit clock time
clocksi_tx_noclock_test(Nodes) ->
    FirstNode = hd(Nodes),
    Key = itx,
    Type = riak_dt_pncounter,
    {ok,TxId}=rpc:call(FirstNode, floppy, clocksi_istart_tx, []),
    ReadResult0=rpc:call(FirstNode, floppy, clocksi_iread,
                         [TxId, Key, riak_dt_pncounter]),
    ?assertEqual({ok, 0}, ReadResult0),
    WriteResult0=rpc:call(FirstNode, floppy, clocksi_iupdate,
                          [TxId, Key, Type, {increment, 4}]),
    ?assertEqual(ok, WriteResult0),
    CommitTime=rpc:call(FirstNode, floppy, clocksi_iprepare, [TxId]),
    ?assertMatch({ok, _}, CommitTime),
    End=rpc:call(FirstNode, floppy, clocksi_icommit, [TxId]),
    ?assertMatch({ok, _}, End),
    ReadResult1 = rpc:call(FirstNode, floppy, clocksi_read,
                           [Key, riak_dt_pncounter]),
    {ok, {_, ReadSet1, _}}= ReadResult1,
    ?assertMatch([1], ReadSet1),

    FirstNode = hd(Nodes),
    WriteResult1 = rpc:call(FirstNode, floppy, clocksi_bulk_update,
                            [[{update, Key, Type, {increment, a}}]]),
    ?assertMatch({ok, _}, WriteResult1),
    ReadResult2= rpc:call(FirstNode, floppy, clocksi_read,
                          [Key, riak_dt_pncounter]),
    {ok, {_, ReadSet2, _}}=ReadResult2,
    ?assertMatch([2], ReadSet2),
    lager:info("Test3 passed"),
    pass.

%% @doc The following function tests that ClockSI can run both a single
%%      read and a bulk-update tx.
clocksi_single_key_update_read_test(Nodes) ->
    lager:info("Test3 started"),
    FirstNode = hd(Nodes),
    Key = k3,
    Type = riak_dt_pncounter,
    Result= rpc:call(FirstNode, floppy, clocksi_bulk_update,
                     [
                      [{update, Key, Type, {increment, a}},
                       {update, Key, Type, {increment, b}}]]),
    ?assertMatch({ok, _}, Result),
    {ok,{_,_,CommitTime}} = Result,
    Result2= rpc:call(FirstNode, floppy, clocksi_read,
                      [CommitTime, Key, riak_dt_pncounter]),
    {ok, {_, ReadSet, _}}=Result2,
    ?assertMatch([2], ReadSet),
    lager:info("Test3 passed"),
    pass.

%% @doc Verify that multiple reads/writes are successful.
clocksi_multiple_key_update_read_test(Nodes) ->
    Firstnode = hd(Nodes),
    Type = riak_dt_pncounter,
    Key1 = keym1,
    Key2 = keym2,
    Key3 = keym3,
    Ops = [{update,Key1, Type, {increment,a}},
           {update,Key2, Type, {{increment,10},a}},
           {update,Key3, Type, {increment,a}}],
    Writeresult = rpc:call(Firstnode, floppy, clocksi_bulk_update,
                           [Ops]),
    ?assertMatch({ok,{_Txid, _Readset, _Committime}}, Writeresult),
    {ok,{_Txid, _Readset, Committime}} = Writeresult,
    {ok,{_,[ReadResult1],_}} = rpc:call(Firstnode, floppy, clocksi_read,
                                        [Committime, Key1, riak_dt_pncounter]),
    {ok,{_,[ReadResult2],_}} = rpc:call(Firstnode, floppy, clocksi_read,
                                        [Committime, Key2, riak_dt_pncounter]),
    {ok,{_,[ReadResult3],_}} = rpc:call(Firstnode, floppy, clocksi_read,
                                        [Committime, Key3, riak_dt_pncounter]),
    ?assertMatch(ReadResult1,1),
    ?assertMatch(ReadResult2,10),
    ?assertMatch(ReadResult3,1),
    pass.

%% @doc The following function tests that ClockSI can excute a
%%      read-only interactive tx.
clocksi_test4(Nodes) ->
    lager:info("Test4 started"),
    FirstNode = hd(Nodes),
    lager:info("Node1: ~p", [FirstNode]),
    {ok,TxId1}=rpc:call(FirstNode, floppy, clocksi_istart_tx, []),

    lager:info("Tx Started, id : ~p", [TxId1]),
    ReadResult1=rpc:call(FirstNode, floppy, clocksi_iread,
                         [TxId1, abc, riak_dt_pncounter]),
    lager:info("Tx Reading..."),
    ?assertMatch({ok, _}, ReadResult1),
    lager:info("Tx Read value...~p", [ReadResult1]),
    CommitTime1=rpc:call(FirstNode, floppy, clocksi_iprepare, [TxId1]),
    ?assertMatch({ok, _}, CommitTime1),
    lager:info("Tx sent prepare, got commitTime=..., id : ~p", [CommitTime1]),
    End1=rpc:call(FirstNode, floppy, clocksi_icommit, [TxId1]),
    ?assertMatch({ok, _}, End1),
    lager:info("Tx Committed."),
    lager:info("Test 4 passed."),
    pass.

%% @doc The following function tests that ClockSI waits, when reading,
%%      for a tx that has updated an element that it wants to read and
%%      has a smaller TxId, but has not yet committed.
clocksi_test_read_time(Nodes) ->
    %% Start a new tx,  perform an update over key abc, and send prepare.
    lager:info("Test read_time started"),
    FirstNode = hd(Nodes),
    LastNode= lists:last(Nodes),
    lager:info("Node1: ~p", [FirstNode]),
    lager:info("LastNode: ~p", [LastNode]),
    Type = riak_dt_pncounter,
    {ok,TxId}=rpc:call(FirstNode, floppy, clocksi_istart_tx, []),
    lager:info("Tx1 Started, id : ~p", [TxId]),
    %% start a different tx and try to read key read_time.
    {ok,TxId1}=rpc:call(LastNode, floppy, clocksi_istart_tx, []),

    lager:info("Tx2 Started, id : ~p", [TxId1]),
    WriteResult=rpc:call(FirstNode, floppy, clocksi_iupdate,
                         [TxId, read_time, Type, {increment, 4}]),
    lager:info("Tx1 Writing..."),
    ?assertEqual(ok, WriteResult),
    CommitTime=rpc:call(FirstNode, floppy, clocksi_iprepare, [TxId]),
    ?assertMatch({ok, _}, CommitTime),
    lager:info("Tx1 sent prepare, got commitTime=..., id : ~p", [CommitTime]),
    %% try to read key read_time.

    lager:info("Tx2 Reading..."),
    ReadResult1=rpc:call(LastNode, floppy, clocksi_iread,
                         [TxId1, read_time, riak_dt_pncounter]),
    lager:info("Tx2 Reading..."),
    ?assertMatch({ok, 0}, ReadResult1),
    lager:info("Tx2 Read value...~p", [ReadResult1]),

    %% commit the first tx.
    End=rpc:call(FirstNode, floppy, clocksi_icommit, [TxId]),
    ?assertMatch({ok, _}, End),
    lager:info("Tx1 Committed."),

    %% prepare and commit the second transaction.
    CommitTime1=rpc:call(LastNode, floppy, clocksi_iprepare, [TxId1]),
    ?assertMatch({ok, _}, CommitTime1),
    lager:info("Tx2 sent prepare, got commitTime=..., id : ~p", [CommitTime1]),
    End1=rpc:call(LastNode, floppy, clocksi_icommit, [TxId1]),
    ?assertMatch({ok, _}, End1),
    lager:info("Tx2 Committed."),
    lager:info("Test read_time passed"),
    pass.

%% @doc The following function tests that ClockSI does not read values
%%      inserted by a tx with higher commit timestamp than the snapshot time
%%      of the reading tx.
clocksi_test_read_wait(Nodes) ->
    lager:info("Test read_wait started"),
    %% Start a new tx, update a key read_wait_test, and send prepare.
    FirstNode = hd(Nodes),
    LastNode= lists:last(Nodes),
    Type = riak_dt_pncounter,
    lager:info("Node1: ~p", [FirstNode]),
    lager:info("LastNode: ~p", [LastNode]),
    {ok,TxId}=rpc:call(FirstNode, floppy, clocksi_istart_tx, []),
    lager:info("Tx1 Started, id : ~p", [TxId]),
    WriteResult=rpc:call(FirstNode, floppy, clocksi_iupdate,
                         [TxId, read_wait_test, Type, {increment, 4}]),
    lager:info("Tx1 Writing..."),
    ?assertEqual(ok, WriteResult),
    {ok, CommitTime}=rpc:call(FirstNode, floppy, clocksi_iprepare, [TxId]),
    lager:info("Tx1 sent prepare, got commitTime=..., id : ~p", [CommitTime]),
    %% start a different tx and try to read key read_wait_test.
    {ok,TxId1}=rpc:call(LastNode, floppy, clocksi_istart_tx,
                        []),
    lager:info("Tx2 Started, id : ~p", [TxId1]),
    lager:info("Tx2 Reading..."),
    Pid=spawn(?MODULE, spawn_read, [LastNode, TxId1, self()]),
    %% Delay first transaction
    timer:sleep(100),
    %% commit the first tx.
    End=rpc:call(FirstNode, floppy, clocksi_icommit, [TxId]),
    ?assertMatch({ok, _}, End),
    lager:info("Tx1 Committed."),

    receive
        {Pid, ReadResult1} ->
            %%receive the read value
            ?assertMatch({ok, 1}, ReadResult1),
            lager:info("Tx2 Read value...~p", [ReadResult1])
    end,

    %% prepare and commit the second transaction.
    CommitTime1=rpc:call(LastNode, floppy, clocksi_iprepare, [TxId1]),
    ?assertMatch({ok, _}, CommitTime1),
    lager:info("Tx2 sent prepare, got commitTime=..., id : ~p", [CommitTime1]),
    End1=rpc:call(LastNode, floppy, clocksi_icommit, [TxId1]),
    ?assertMatch({ok, _}, End1),
    lager:info("Tx2 Committed."),
    lager:info("Test read_wait passed"),
    pass.

spawn_read(LastNode, TxId, Return) ->
    ReadResult=rpc:call(LastNode, floppy, clocksi_iread,
                        [TxId, read_wait_test, riak_dt_pncounter]),
    Return ! {self(), ReadResult}.

%% @doc The following function tests the certification check algorithm,
%%      when two concurrent txs modify a single object, one hast to abort.
clocksi_test_certification_check(Nodes) ->
    lager:info("clockSI_test_certification_check started"),
    FirstNode = hd(Nodes),
    LastNode= lists:last(Nodes),
    lager:info("Node1: ~p", [FirstNode]),
    lager:info("LastNode: ~p", [LastNode]),
    Type = riak_dt_pncounter,
    %% Start a new tx,  perform an update over key write.
    {ok,TxId}=rpc:call(FirstNode, floppy, clocksi_istart_tx, []),
    lager:info("Tx1 Started, id : ~p", [TxId]),
    WriteResult=rpc:call(FirstNode, floppy, clocksi_iupdate,
                         [TxId, write, Type, {increment, 1}]),
    lager:info("Tx1 Writing..."),
    ?assertEqual(ok, WriteResult),

    %% Start a new tx,  perform an update over key write.
    {ok,TxId1}=rpc:call(LastNode, floppy, clocksi_istart_tx, []),
    lager:info("Tx2 Started, id : ~p", [TxId1]),
    WriteResult1=rpc:call(LastNode, floppy, clocksi_iupdate,
                          [TxId1, write, Type, {increment, 2}]),
    lager:info("Tx2 Writing..."),
    ?assertEqual(ok, WriteResult1),
    lager:info("Tx1 finished concurrent write..."),

    %% prepare and commit the second transaction.
    CommitTime1=rpc:call(LastNode, floppy, clocksi_iprepare, [TxId1]),
    ?assertMatch({ok, _}, CommitTime1),
    lager:info("Tx2 sent prepare, got commitTime=..., id : ~p", [CommitTime1]),
    End1=rpc:call(LastNode, floppy, clocksi_icommit, [TxId1]),
    ?assertMatch({ok, _}, End1),
    lager:info("Tx2 Committed."),

    %% commit the first tx.
    CommitTime=rpc:call(FirstNode, floppy, clocksi_iprepare, [TxId]),
    ?assertMatch({aborted, TxId}, CommitTime),
    lager:info("Tx1 sent prepare, got message: ~p", [CommitTime]),
    lager:info("Tx1 aborted. Test passed!"),
    pass.

%% @doc The following function tests the certification check algorithm.
%%      when two concurrent txs modify a single object, one hast to abort.
%%      Besides, it updates multiple partitions.
clocksi_multiple_test_certification_check(Nodes) ->
    lager:info("clockSI_test_certification_check started"),
    FirstNode = hd(Nodes),
    LastNode= lists:last(Nodes),
    lager:info("Node1: ~p", [FirstNode]),
    lager:info("LastNode: ~p", [LastNode]),
    Type = riak_dt_pncounter,
    %% Start a new tx,  perform an update over key write.
    {ok,TxId}=rpc:call(FirstNode, floppy, clocksi_istart_tx, []),
    lager:info("Tx1 Started, id : ~p", [TxId]),
    WriteResult=rpc:call(FirstNode, floppy, clocksi_iupdate,
                         [TxId, write, Type, {increment, 1}]),
    lager:info("Tx1 Writing 1..."),
    ?assertEqual(ok, WriteResult),
    WriteResultb=rpc:call(FirstNode, floppy, clocksi_iupdate,
                          [TxId, write2, Type, {increment, 1}]),
    lager:info("Tx1 Writing 2..."),
    ?assertEqual(ok, WriteResultb),
    WriteResultc=rpc:call(FirstNode, floppy, clocksi_iupdate,
                          [TxId, write3, Type, {increment, 1}]),
    lager:info("Tx1 Writing 3..."),
    ?assertEqual(ok, WriteResultc),

    %% Start a new tx,  perform an update over key write.
    {ok,TxId1}=rpc:call(LastNode, floppy, clocksi_istart_tx, []),
    lager:info("Tx2 Started, id : ~p", [TxId1]),
    WriteResult1=rpc:call(LastNode, floppy, clocksi_iupdate,
                          [TxId1, write, Type, {increment, 2}]),
    lager:info("Tx2 Writing..."),
    ?assertEqual(ok, WriteResult1),
    lager:info("Tx1 finished concurrent write..."),

    %% prepare and commit the second transaction.
    CommitTime1=rpc:call(LastNode, floppy, clocksi_iprepare, [TxId1]),
    ?assertMatch({ok, _}, CommitTime1),
    lager:info("Tx2 sent prepare, got commitTime=..., id : ~p", [CommitTime1]),
    End1=rpc:call(LastNode, floppy, clocksi_icommit, [TxId1]),
    ?assertMatch({ok, _}, End1),
    lager:info("Tx2 Committed."),

    %% commit the first tx.
    CommitTime=rpc:call(FirstNode, floppy, clocksi_iprepare, [TxId]),
    ?assertMatch({aborted, TxId}, CommitTime),
    lager:info("Tx1 sent prepare, got message: ~p", [CommitTime]),
    lager:info("Tx1 aborted. Test passed!"),
    pass.

%% @doc Read an update a key multiple times.
clocksi_multiple_read_update_test(Nodes) ->
    Node = hd(Nodes),
    Key = get_random_key(),
    NTimes = 100,
    {ok,Result1} = rpc:call(Node, floppy, read,
                       [Key, riak_dt_pncounter]),
    lists:foreach(fun(_)->
                          read_update_test(Node, Key) end,
                  lists:seq(1,NTimes)),
    {ok,Result2} = rpc:call(Node, floppy, read,
                       [Key, riak_dt_pncounter]),
    ?assertEqual(Result1+NTimes, Result2),
    pass.

%% @doc Test updating prior to a read.
read_update_test(Node, Key) ->
    Type = riak_dt_pncounter,
    {ok,Result1} = rpc:call(Node, floppy, read,
                       [Key, Type]),
    {ok,_} = rpc:call(Node, floppy, clocksi_bulk_update,
                      [[{update, Key, Type, {increment,a}}]]),
    {ok,Result2} = rpc:call(Node, floppy, read,
                       [Key, Type]),
    ?assertEqual(Result1+1,Result2),
    pass.

get_random_key() ->
    random:seed(now()),
    random:uniform(1000).

%% @doc The following function tests how two concurrent transactions work
%%      when they are interleaved.
clocksi_concurrency_test(Nodes) ->
    lager:info("clockSI_concurrency_test started"),
    Node = hd(Nodes),
    %% read txn starts before the write txn's prepare phase,
    Key = conc,
    {ok, TxId1} = rpc:call(Node, floppy, clocksi_istart_tx, []),
    rpc:call(Node, floppy, clocksi_iupdate,
             [TxId1, Key, riak_dt_gcounter, {increment, ucl}]),
    rpc:call(Node, floppy, clocksi_iprepare, [TxId1]),
    {ok, TxId2} = rpc:call(Node, floppy, clocksi_istart_tx, []),
    Pid = self(),
    spawn( fun() ->
                   rpc:call(Node, floppy, clocksi_iupdate,
                            [TxId2, Key, riak_dt_gcounter, {increment, ucl}]),
                   rpc:call(Node, floppy, clocksi_iprepare, [TxId2]),
                   {ok,_}= rpc:call(Node, floppy, clocksi_icommit, [TxId2]),
                   Pid ! ok
           end),

    {ok,_}= rpc:call(Node, floppy, clocksi_icommit, [TxId1]),
     receive
         ok ->
             Result= rpc:call(Node,
                              floppy, read, [Key, riak_dt_gcounter]),
             ?assertEqual({ok, 2}, Result),
             pass
     end.<|MERGE_RESOLUTION|>--- conflicted
+++ resolved
@@ -51,31 +51,18 @@
     FirstNode = hd(Nodes),
     lager:info("Test1 started"),
     Type = riak_dt_pncounter,
-<<<<<<< HEAD
-    Result=rpc:call(FirstNode, floppy, clocksi_execute_tx,
-                    [
-                     [{update, 11, Type, {increment, a}},
-                      {update, 11, Type, {increment, a}},
-                      {read, 11, riak_dt_pncounter},
-                      {update, 12, Type, {increment, a}},
-                      {read, 12, riak_dt_pncounter}]]),
-    lager:info("*** ~p",[Result]),
-    {ok, {_, ReadSet, _}}=Result,
-    ?assertMatch([2,1], ReadSet),
-    lager:info("Test1 passed"),
-=======
     %% Empty transaction works,
     Result0=rpc:call(FirstNode, floppy, clocksi_execute_tx,
                     [[]]),
     ?assertMatch({ok, _}, Result0),
     Result1=rpc:call(FirstNode, floppy, clocksi_execute_tx,
-                    [now(), []]),
+                    [[]]),
     ?assertMatch({ok, _}, Result1),
 
     %% Read what you wrote
     Result2=rpc:call(FirstNode, floppy, clocksi_execute_tx,
-                    [now(),
-                     [{read, key1, Type},
+                    [
+                      [{read, key1, Type},
                       {update, key1, Type, {increment, a}},
                       {update, key2, Type, {increment, a}},
                       {read, key1, Type}]]),
@@ -85,7 +72,7 @@
 
     %% Update is persisted && update to multiple keys are atomic
     Result3=rpc:call(FirstNode, floppy, clocksi_execute_tx,
-                    [now(),
+                    [
                      [{read, key1, Type},
                       {read, key2, Type}]]),
     ?assertMatch({ok, _}, Result3),
@@ -94,17 +81,16 @@
 
     %% Multiple updates to a key works
     Result5=rpc:call(FirstNode, floppy, clocksi_execute_tx,
-                    [now(),
+                    [
                      [{update, key1, Type, {increment, a}},
                       {update, key1, Type, {increment, a}}]]),
     ?assertMatch({ok,_}, Result5),
 
     Result6=rpc:call(FirstNode, floppy, clocksi_execute_tx,
-                    [now(),
+                    [
                      [{read, key1, Type}]]),
     {ok, {_, ReadSet6, _}}=Result6,
     ?assertEqual(3, hd(ReadSet6)),
->>>>>>> f40edabb
     pass.
 
 %% @doc The following function tests that ClockSI can run an interactive tx.
