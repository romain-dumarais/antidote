-include_lib("antidote_utils/include/antidote_utils.hrl").

-define(BUCKET, <<"antidote">>).
-define(MASTER, antidote_vnode_master).
-define(LOGGING_MASTER, logging_vnode_master).
-define(CLOCKSI_MASTER, clocksi_vnode_master).
-define(CLOCKSI_GENERATOR_MASTER,
        clocksi_downstream_generator_vnode_master).
-define(CLOCKSI, clocksi).
-define(REPMASTER, antidote_rep_vnode_master).
-define(N, 1).
-define(OP_TIMEOUT, infinity).
-define(COORD_TIMEOUT, infinity).
-define(COMM_TIMEOUT, infinity).
-define(ZMQ_TIMEOUT, 5000).
-define(NUM_W, 2).
-define(NUM_R, 2).
-define(CRDTS, [crdt_bcounter, crdt_orset, crdt_pncounter, crdt_rga]).
%% Allow read concurrency on shared ets tables
%% These are the tables that store materialized objects
%% and information about live transactions, so the assumption
%% is there will be several more reads than writes
-define(TABLE_CONCURRENCY, {read_concurrency,true}).
%% The read concurrency is the maximum number of concurrent
%% readers per vnode.  This is so shared memory can be used
%% in the case of keys that are read frequently.  There is
%% still only 1 writer per vnode
-define(READ_CONCURRENCY, 20).
-define(LOG_READER_CONCURRENCY, 20).
%% This defines the concurrency for the meta-data tables that
%% are responsible for storing the stable time that a transaction
%% can read.  It is set to false because the erlang docs say
%% you should only set to true if you have long bursts of either
%% reads or writes, but here they should be interleaved (maybe).  But should
%% do some performance testing.
-define(META_TABLE_CONCURRENCY, {read_concurrency, false}, {write_concurrency, false}).
-define(META_TABLE_STABLE_CONCURRENCY, {read_concurrency, true}, {write_concurrency, false}).
%% This can be used for testing, so that transactions start with
%% old snapshots to avoid clock-skew.
%% This can break the tests is not set to 0
-define(OLD_SS_MICROSEC,0).
%% The number of supervisors that are responsible for
%% supervising transaction coorinator fsms
-define(NUM_SUP, 100).
%% Threads will sleep for this length when they have to wait
%% for something that is not ready after which they
%% wake up and retry. I.e. a read waiting for
%% a transaction currently in the prepare state that is blocking
%% that read.
-define(SPIN_WAIT, 10).
%% HEARTBEAT_PERIOD: Period of sending the heartbeat messages in interDC layer
-define(HEARTBEAT_PERIOD, 1000).
%% VECTORCLOCK_UPDATE_PERIOD: Period of updates of the stable snapshot per partition
-define(VECTORCLOCK_UPDATE_PERIOD, 100).
%% This is the time that nodes will sleep inbetween sending meta-data
%% to other physical nodes within the DC
-define(META_DATA_SLEEP, 1000).
-define(META_TABLE_NAME, a_meta_data_table).
-define(REMOTE_META_TABLE_NAME, a_remote_meta_data_table).
-define(META_TABLE_STABLE_NAME, a_meta_data_table_stable).
%% At commit, if this is set to true, the logging vnode
%% will ensure that the transaction record is written to disk
-define(SYNC_LOG, false).
%% Uncomment the following line to use erlang:now()
%% Otherwise os:timestamp() is used which can go backwards
%% which is unsafe for clock-si
-define(SAFE_TIME, true).

-record (payload, {key:: key(), type :: type(), op_param, actor :: actor()}).

-record(commit_log_payload, {commit_time :: dc_and_commit_time(),
			     snapshot_time :: snapshot_time()
			    }).

-record(update_log_payload, {key :: key(),
			     bucket :: bucket(),
			     type :: type(),
			     op :: op()
			    }).

-record(abort_log_payload, {}).

-record(prepare_log_payload, {prepare_time :: non_neg_integer()}).

-type any_log_payload() :: #update_log_payload{} | #commit_log_payload{} | #abort_log_payload{} | #prepare_log_payload{}.

%% The way records are stored in the log.
-record(log_record, {tx_id :: txid(),
                     op_type :: update | prepare | commit | abort | noop,
                     log_payload :: #commit_log_payload{}| #update_log_payload{} | #abort_log_payload{} | #prepare_log_payload{}}).

%% Used by the replication layer
-record(op_number, {node :: {node(),dcid()}, global :: non_neg_integer(), local :: non_neg_integer()}).
-record(operation, {op_number :: #op_number{}, bucket_op_number :: #op_number{}, log_record :: #log_record{}}).
-type operation() :: #operation{}.

%% Clock SI

%% MIN is Used for generating the timeStamp of a new snapshot
%% in the case that a client has already seen a snapshot time
%% greater than the current time at the replica it is starting
%% a new transaction.
-define(MIN, 1).

%% DELTA has the same meaning as in the clock-SI paper.
-define(DELTA, 10000).

-define(CLOCKSI_TIMEOUT, 1000).

<<<<<<< HEAD
=======
-record(tx_id, {snapshot_time :: snapshot_time(),
                server_pid :: pid()}).
-record(clocksi_payload, {key :: key(),
                          type :: type(),
                          op_param :: op(),
                          snapshot_time :: snapshot_time(),
                          commit_time :: commit_time(),
                          txid :: txid()}).
>>>>>>> e5c4f9cb
-record(transaction, {snapshot_time :: snapshot_time(),
                      server_pid :: pid(),
                      vec_snapshot_time,
                      txn_id :: txid()}).

%%---------------------------------------------------------------------
-type client_op() :: {update, {key(), type(), op()}} | {read, {key(), type()}} | {prepare, term()} | commit.
-type crdt() :: term().
-type val() :: term().
-type reason() :: atom().
%%chash:index_as_int() is the same as riak_core_apl:index().
%%If it is changed in the future this should be fixed also.
-type index_node() :: {chash:index_as_int(), node()}.
-type preflist() :: riak_core_apl:preflist().
-type log() :: term().
-type op_id() :: {non_neg_integer(), node()}.
-type payload() :: term().
-type partition_id()  :: non_neg_integer().
-type log_id() :: [partition_id()].
-type bucket() :: term().
-type snapshot() :: term().

-type tx() :: #transaction{}.
-type cache_id() :: ets:tid().
-type inter_dc_conn_err() :: {error, {partition_num_mismatch, non_neg_integer(), non_neg_integer()} | {error, connection_error}}.


-type txn_properties() :: term().
-type op_name() :: atom().
-type op_param() :: term().
-type bound_object() :: {key(), type(), bucket()}.

-type module_name() :: atom().
-type function_name() :: atom().

-export_type([key/0, op/0, crdt/0, val/0, reason/0, preflist/0,
              log/0, op_id/0, payload/0, operation/0, partition_id/0,
              type/0, snapshot/0, txid/0, tx/0,
              bucket/0,
              txn_properties/0,
              op_param/0, op_name/0,
              bound_object/0,
              module_name/0,
              function_name/0]).
%%---------------------------------------------------------------------
%% @doc Data Type: state
%% where:
%%    from: the pid of the calling process.
%%    txid: transaction id handled by this fsm, as defined in src/antidote.hrl.
%%    updated_partitions: the partitions where update operations take place.
%%    num_to_ack: when sending prepare_commit,
%%                number of partitions that have acked.
%%    prepare_time: transaction prepare time.
%%    commit_time: transaction commit time.
%%    state: state of the transaction: {active|prepared|committing|committed}
%%----------------------------------------------------------------------

-record(tx_coord_state, {
          from :: {pid(), term()},
          transaction :: tx(),
          updated_partitions :: list(),
          client_ops :: list(), % list of upstream updates, used for post commit hooks
          num_to_ack :: non_neg_integer(),
          num_to_read :: non_neg_integer(),
          prepare_time :: clock_time(),
          commit_time :: clock_time(),
          commit_protocol :: term(),
          state :: active | prepared | committing | committed | undefined
                 | aborted | committed_read_only,
          operations :: list(),
          read_set :: list(),
          is_static :: boolean(),
          full_commit :: boolean(),
	  stay_alive :: boolean()}).<|MERGE_RESOLUTION|>--- conflicted
+++ resolved
@@ -107,17 +107,6 @@
 
 -define(CLOCKSI_TIMEOUT, 1000).
 
-<<<<<<< HEAD
-=======
--record(tx_id, {snapshot_time :: snapshot_time(),
-                server_pid :: pid()}).
--record(clocksi_payload, {key :: key(),
-                          type :: type(),
-                          op_param :: op(),
-                          snapshot_time :: snapshot_time(),
-                          commit_time :: commit_time(),
-                          txid :: txid()}).
->>>>>>> e5c4f9cb
 -record(transaction, {snapshot_time :: snapshot_time(),
                       server_pid :: pid(),
                       vec_snapshot_time,
