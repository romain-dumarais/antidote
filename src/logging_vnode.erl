-module(logging_vnode).

-behaviour(riak_core_vnode).

-include("floppy.hrl").
-include_lib("riak_core/include/riak_core_vnode.hrl").

-ifdef(TEST).
-include_lib("eunit/include/eunit.hrl").
-endif.

%% TODO Refine types!
-type preflist() :: [{integer(), node()}] .
-type key() :: term().
-type log() :: term().
-type reason() :: term().

%% API
-export([start_vnode/1,
         dread/2,
         dappend/4,
         append_list/2,
         threshold_read/3]).

-export([init/1,
         terminate/2,
         handle_command/3,
         is_empty/1,
         delete/1,
         handle_handoff_command/3,
         handoff_starting/2,
         handoff_cancelled/1,
         handoff_finished/2,
         handle_handoff_data/2,
         encode_handoff_item/2,
         handle_coverage/4,
         handle_exit/3]).

-ignore_xref([start_vnode/1]).

-record(state, {partition, logs_map}).

%% API
start_vnode(I) ->
    riak_core_vnode_master:get_vnode_pid(I, ?MODULE).

%% @doc Sends a `threshold read' asyncrhonous command to the Logs in `Preflist'
%%	From is the operation id form which the caller wants to retrieve the operations.
%%	The operations are retrieved in inserted order and the From operation is also included.
threshold_read(Preflist, Key, From) ->
    Primaries = get_primaries_preflist(Key),
    riak_core_vnode_master:command(Preflist, {threshold_read, Key, From, Primaries}, {fsm, undefined, self()},?LOGGINGMASTER).

%% @doc Sends a `read' asynchronous command to the Logs in `Preflist' 
dread(Preflist, Key) ->
    Primaries = get_primaries_preflist(Key),
    riak_core_vnode_master:command(Preflist, {read, Key, Primaries}, {fsm, undefined, self()},?LOGGINGMASTER).

%% @doc Sends an `append' asyncrhonous command to the Logs in `Preflist' 
dappend(Preflist, Key, Op, OpId) ->
    Primaries = get_primaries_preflist(Key),
    riak_core_vnode_master:command(Preflist, {append, Key, Op, OpId, Primaries},{fsm, undefined, self()}, ?LOGGINGMASTER).

%% @doc Sends a `append_list' syncrhonous command to the Log in `Node'.
append_list(Node, Ops) ->
    riak_core_vnode_master:sync_command(Node,
                                        {append_list, Ops},
                                        ?LOGGINGMASTER).
%% @doc Returns the preflist with the primary vnodes. No matter they are up or down.
get_primaries_preflist(Key) ->
    {ok, Ring} = riak_core_ring_manager:get_my_ring(),
    DocIdx = riak_core_util:chash_key({?BUCKET,term_to_binary(Key)}),
    Preflist = riak_core_ring:preflist(DocIdx, Ring),
    {Primaries, _} = lists:split(?N, Preflist),
    Primaries.

%% @doc Opens the persistent copy of the Log.
%%	The name of the Log in disk is a combination of the the word `log' and
%%	the partition identifier.
init([Partition]) ->
    LogFile = string:concat(integer_to_list(Partition), "log"),
    {ok, Ring} = riak_core_ring_manager:get_my_ring(),
    GrossPreflists = riak_core_ring:all_preflists(Ring, ?N),
    Preflists = lists:foldl(fun(X, Filtered) -> 
                                    case preflist_member(Partition, X) of 
                                        true ->
                                            lists:append(Filtered,[X]);
                                        false ->
                                            Filtered
                                    end
                            end, [], GrossPreflists),
    case open_logs(LogFile, Preflists, 1, dict:new()) of
        {error, Reason} ->
            {error, Reason};
        Map ->
            {ok, #state{partition=Partition, logs_map=Map}}
    end.

%% @doc Read command: Returns the operations logged for Key
%%	Input: Key of the object to read
%%	Output: {vnode_id, Operations} | {error, Reason}
handle_command({read, Key, Preflist}, _Sender, #state{partition=Partition, logs_map=Map}=State) ->
    case get_log_from_map(Map, Preflist) of
        {ok, Log} ->
            case lookup_operations(Log, Key) of
                [] ->
                    {reply, {ok,{{Partition, node()}, []}}, State};
                [H|T] ->
                    {reply, {ok,{{Partition, node()}, [H|T]}}, State};
                {error, Reason}->
                    {reply, {error, Reason}, State}
            end;
        {error, Reason} ->
            {reply, {error, Reason}, State}
    end;

%% @doc Threshold read command: Returns the operations logged for Key from a specified op_id-based threshold
%%	Input:  Key of the object to read
%%		From: the oldest op_id to return
%%	Output: {vnode_id, Operations} | {error, Reason}
handle_command({threshold_read, Key, From, Preflist}, _Sender, #state{partition=Partition, logs_map=Map}=State) ->
    case get_log_from_map(Map, Preflist) of
        {ok, Log} ->
            case lookup_operations(Log, Key) of
                [] ->
                    {reply, {ok,{{Partition, node()}, []}}, State};
                [H|T] ->
                    Operations =  [H|T],
                    Operations2 = threshold_prune(Operations, From),
                    {reply, {ok,{{Partition, node()}, Operations2}}, State};
                {error, Reason}->
                    {reply, {error, Reason}, State}
            end;
        {error, Reason} ->
            {reply, {error, Reason}, State}
    end;

%% @doc Repair command: Appends the Ops to the Log
%%	Input: Ops: Operations to append
%%	Output: ok | {error, Reason}
handle_command({append_list, Ops}, _Sender, #state{logs_map=Map}=State) ->	
    F = fun(Elem, Acc) ->
            {Key, #operation{op_number=OpId, payload=Payload}} = Elem,
            Preflist = get_primaries_preflist(Key),
            case get_log_from_map(Map, Preflist) of
                {ok, Log} ->
                    case insert_operation(Log, Key, OpId, Payload) of
                        {ok, _}->
                            Acc;
                        {error, Reason} ->
                            [{error, Reason}|Acc]
                    end;        
                {error, Reason} ->
                    [{error, Reason}|Acc]
            end 
        end,
    
    Result = lists:foldl(F, [], Ops),
    {reply, Result, State};

%% @doc Append command: Appends a new op to the Log of Key
%%	Input:	Key of the object
%%		Payload of the operation
%%		OpId: Unique operation id	      	
%%	Output: {ok, op_id} | {error, Reason}
handle_command({append, Key, Payload, OpId, Preflist}, _Sender,
               #state{logs_map=Map, partition = Partition}=State) ->
    case get_log_from_map(Map, Preflist) of
        {ok, Log} ->
            case insert_operation(Log, Key, OpId, Payload) of
                {ok, OpId} ->
                    {reply, {ok, {{Partition, node()}, OpId}}, State};
                {error, Reason} ->
                    {reply, {error, {{Partition, node()}, Reason}}, State}
            end;
        {error, Reason} ->
            {reply, {error, Reason}, State}
    end;

handle_command(Message, _Sender, State) ->
    ?PRINT({unhandled_command_logging, Message}),
    {noreply, State}.

handle_handoff_command(?FOLD_REQ{foldfun=FoldFun, acc0=Acc0}, _Sender,
                       #state{logs_map=Map}=State) ->
    F = fun({Key, Operation}, Acc) -> FoldFun(Key, Operation, Acc) end,
    Acc= join_logs(dict:to_list(Map), F, Acc0),
    
    {reply, Acc, State}.

handoff_starting(_TargetNode, State) ->
    lager:info("Starting handoff"),
    {true, State}.

handoff_cancelled(State) ->
    {ok, State}.

handoff_finished(_TargetNode, State) ->
    {ok, State}.

handle_handoff_data(Data, #state{logs_map=Map}=State) ->

    {Key, #operation{op_number=OpId, payload=Payload}} = binary_to_term(Data),
    Preflist = get_primaries_preflist(Key),
    case get_log_from_map(Map, Preflist) of
        {ok, Log} ->
            {ok, _OpId} = insert_operation(Log, Key, OpId, Payload),
            {reply, ok, State};
        {error, Reason} ->
            {reply, {error, Reason}, State}
    end.
    %{reply, ok, State}.

encode_handoff_item(Key, Operation) ->
    term_to_binary({Key, Operation}).

is_empty(State=#state{logs_map=Map}) ->
    Preflists = dict:fetch_keys(Map),
    case no_elements(Preflists, Map) of
        true ->
            {true, State};
        false ->
            {false, State}
    end.
    
delete(State) ->
    {ok, State}.

handle_coverage(_Req, _KeySpaces, _Sender, State) ->
    {stop, not_implemented, State}.

handle_exit(_Pid, _Reason, State) ->
    {noreply, State}.

terminate(_Reason, _State) ->
    ok.

%%====================%%
%% Internal Functions %%
%%====================%%

%% @doc no_elements: checks whether any of the logs contains any data
%%  Input:  Preflists: Each preflist is the represents one log
%%          Map: the dictionary that relates the preflist with the actual log
%%  Return: true if all logs are empty. false if at least one log contains data.
-spec no_elements(Preflists::[[Partition::non_neg_integer()]], Map::dict()) -> boolean().
no_elements([], _Map) ->
    true;
no_elements([Preflist|Rest], Map) ->
	case dict:find(Preflist, Map) of
		{ok, Log} ->
            case dets:first(Log) of
                '$end_of_table' ->
                    no_elements(Rest, Map);
                _ ->
                    false
            end; 
		error ->
			lager:info("Preflist to map return: no_log_for_preflist: ~w~n",[Preflist]),
			{error, no_log_for_preflist}
	end.

%% @doc threshold_prune: returns the operations that are not onlder than the specified op_id
%%  Assump:	The operations are retrieved in the order of insertion
%%			If the order of insertion was Op1 -> Op2 -> Op4 -> Op3, the expected list of operations would be: [Op1, Op2, Op4, Op3]
%%	Input:	Operations: Operations to filter
%%			From: Oldest op_id to return
%%			Filtered: List of filetered operations
%%	Return:	The filtered list of operations
-spec threshold_prune(Operations::list(), From::atom()) -> list().
threshold_prune([], _From) -> [];
threshold_prune([Next|Rest], From) ->
    case Next#operation.op_number == From of
        true ->
            [Next|Rest];
        false ->
            threshold_prune(Rest, From)
    end.

%% @doc open_logs: open one log per partition in which the vnode is primary
%%	Input:	LogFile: Partition concat with the atom log
%%			Preflists: A list with the preflist in which the vnode is involved
%%			Initial: Initial log identifier. Non negative integer. Consecutive ids for the logs. 
%%			Map: The ongoing map of preflist->log. dict() type.
%%	Return:	LogsMap: Maps the  preflist and actual name of the log in the system. dict() type.
-spec open_logs(LogFile::string(), [preflist()], N::non_neg_integer(), Map::dict()) -> LogsMap::dict() | {error,reason()}.
open_logs(_LogFile, [], _Initial, Map) -> Map;
open_logs(LogFile, [Next|Rest], Initial, Map)->
    LogId = string:concat(LogFile, integer_to_list(Initial)),
    LogPath = filename:join(
                app_helper:get_env(riak_core, platform_data_dir), LogId),
    case dets:open_file(LogId, [{file, LogPath}, {type, bag}]) of
        {ok, Log} ->
            Map2 = dict:store(remove_node_from_preflist(Next), Log, Map),
            open_logs(LogFile, Rest, Initial+1, Map2);
        {error, Reason} ->
            {error, Reason}
    end.

%% @doc remove_node_from_preflist:  From each element of the input preflist, the node identifier is removed
%%      Input:  Preflist: list of pairs {Partition, Node}
%%      Return: List of Partition identifiers
-spec remove_node_from_preflist(preflist()) -> [integer()].
remove_node_from_preflist(Preflist) ->
    F = fun(Elem, Acc) ->
                {P,_} = Elem,
                lists:append(Acc, [P])
        end,
    lists:foldl(F, [], Preflist).

%% @doc	get_log_from_map:	abstracts the get function of a key-value store
%%							currently using dict
%%		Input:	Map:	dict that representes the map
%%				Preflist:	The key to search for.
%%		Return:	The actual name of the log
-spec get_log_from_map(dict(), preflist()) -> {ok, term()} | {error, no_log_for_preflist}.
get_log_from_map(Map, FullPreflist) ->
    Preflist = remove_node_from_preflist(FullPreflist),
<<<<<<< HEAD
	case dict:find(Preflist, Map) of
		{ok, Value} ->
			{ok, Value};
		error ->
			lager:info("Preflist to map return: no_log_for_preflist: ~w~n",[Preflist]),
			{error, no_log_for_preflist}
	end.
=======
    lager:info("Preflist to map: ~w~n",[Preflist]),
    case dict:find(Preflist, Map) of
        {ok, Value} ->
            lager:info("Preflist to map return: ~w~n",[Value]),
            {ok, Value};
        error ->
            lager:info("Preflist to map return: no_log_for_preflist~n"),
            {error, no_log_for_preflist}
    end.
>>>>>>> e496c305

%% @doc	join_logs: Recursive fold of all the logs stored in the vnode
%%		Input:	Logs: A list of pairs {Preflist, Log}
%%				F: Function to apply when floding the log (dets)
%%				Acc: Folded data
%%		Return: Folded data of all the logs.
-spec join_logs(Map::[{preflist(), log()}], F::fun(), Acc::term()) -> term().
join_logs([], _F, Acc) -> Acc;
join_logs([Element|Rest], F, Acc) ->
    {_Preflist, Log} = Element,
    JointAcc = dets:foldl(F, Acc, Log),
    join_logs(Rest, F, JointAcc).

%% @doc	insert_operation: Inserts an operation into the log only if the OpId is not already in the log
%%		Input:	Log: The identifier log the log where the operation will be inserted
%%				Key: Key to which the operation belongs.
%%				OpId: Id of the operation to insert
%%				Payload: The payload of the operation to insert
%%		Return:	{ok, OpId} | {error, Reason}
-spec insert_operation(log(), key(), OpId::{Number::non_neg_integer(), node()}, Payload::term()) -> {ok, {Number::non_neg_integer(), node()}} | {error, reason()}.
insert_operation(Log, Key, OpId, Payload) ->
    case dets:match(Log, {Key, #operation{op_number=OpId, payload='$1'}}) of
        [] ->
            Result = dets:insert(Log,{Key, #operation{op_number=OpId,payload=Payload}}),
            Response = case Result of
                           ok ->
                               {ok, OpId};
                           {error, Reason} ->
                               {error, Reason}
                       end,
            Response;
        {error, Reason} ->
            {error, Reason};
        _ ->
            {ok, OpId}
    end.

%% @doc lookup_operations: Looks up for the operations logged for a particular key
%%		Input:	Log: Identifier of the log
%%				Key: Key to shich the operation belongs
%%		Return:	List of all the logged operations 
-spec lookup_operations(Log::term(), Key::term()) -> list() | {error, atom()}.
lookup_operations(Log, Key) ->
    dets:lookup(Log, Key).


%% @doc preflist_member: Returns true if the Partition identifier is part of the Preflist
%%      Input:  Partition: The partition identifier to check
%%              Preflist: A list of pairs {Partition, Node}
%%      Return: true | false
-spec preflist_member(partition(), preflist()) -> boolean().
preflist_member(Partition,Preflist) ->
    lists:any(fun({P,_}) -> P == Partition end, Preflist).

-ifdef(TEST).

%% @doc Testing threshold_prune 
thresholdprune_test() ->
    Operations = [#operation{op_number=op1},#operation{op_number=op2},#operation{op_number=op3},#operation{op_number=op4},#operation{op_number=op5}],
    Filtered = threshold_prune(Operations,op3),
    ?assertEqual([#operation{op_number=op3},#operation{op_number=op4},#operation{op_number=op5}],Filtered).

%% @doc Testing threshold_prune works even when there is no matching op_id
thresholdprune_notmatching_test() ->
    Operations = [#operation{op_number=op1},#operation{op_number=op2},#operation{op_number=op3},#operation{op_number=op4},#operation{op_number=op5}],
    Filtered = threshold_prune(Operations,op6),
    ?assertEqual([],Filtered).

%% @doc Testing remove_node_from_preflist
remove_node_from_preflist_test()->
    Preflist = [{partition1, node},{partition2, node},{partition3, node}],
    ?assertEqual([partition1, partition2, partition3], remove_node_from_preflist(Preflist)).

%% @doc Testing get_log_from_map works in both situations, when the key is in the map and when the key is not in the map
get_log_from_map_test() ->
    Dict = dict:new(),
    Dict2 = dict:store([floppy1, c], value1, Dict),
    Dict3 = dict:store([floppy2, c], value2, Dict2),
    Dict4 = dict:store([floppy3, c], value3, Dict3),
    Dict5 = dict:store([floppy4, c], value4, Dict4),
    ?assertEqual({ok, value3}, get_log_from_map(Dict5, [{floppy3,x},{c, x}])),
    ?assertEqual({error, no_log_for_preflist}, get_log_from_map(Dict5, [{floppy5,x}, {c, x}])).

%% @doc Testing that preflist_member returns true when there is a match
preflist_member_true_test() ->
    Preflist = [{partition1, node},{partition2, node},{partition3, node}],
    ?assertEqual(true, preflist_member(partition1, Preflist)).

%% @doc Testing that preflist_member returns false when there is no match
preflist_member_false_test() ->
    Preflist = [{partition1, node},{partition2, node},{partition3, node}],
    ?assertEqual(false, preflist_member(partition5, Preflist)).

-endif.<|MERGE_RESOLUTION|>--- conflicted
+++ resolved
@@ -149,12 +149,12 @@
                             Acc;
                         {error, Reason} ->
                             [{error, Reason}|Acc]
-                    end;        
+                    end;
                 {error, Reason} ->
                     [{error, Reason}|Acc]
-            end 
+            end
         end,
-    
+
     Result = lists:foldl(F, [], Ops),
     {reply, Result, State};
 
@@ -316,15 +316,6 @@
 -spec get_log_from_map(dict(), preflist()) -> {ok, term()} | {error, no_log_for_preflist}.
 get_log_from_map(Map, FullPreflist) ->
     Preflist = remove_node_from_preflist(FullPreflist),
-<<<<<<< HEAD
-	case dict:find(Preflist, Map) of
-		{ok, Value} ->
-			{ok, Value};
-		error ->
-			lager:info("Preflist to map return: no_log_for_preflist: ~w~n",[Preflist]),
-			{error, no_log_for_preflist}
-	end.
-=======
     lager:info("Preflist to map: ~w~n",[Preflist]),
     case dict:find(Preflist, Map) of
         {ok, Value} ->
@@ -334,7 +325,6 @@
             lager:info("Preflist to map return: no_log_for_preflist~n"),
             {error, no_log_for_preflist}
     end.
->>>>>>> e496c305
 
 %% @doc	join_logs: Recursive fold of all the logs stored in the vnode
 %%		Input:	Logs: A list of pairs {Preflist, Log}
