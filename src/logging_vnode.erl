--- conflicted
+++ resolved
@@ -402,11 +402,7 @@
             Map2 = dict:store(PartitionList, Log, Map),
             open_logs(LogFile, Rest, Map2);
         {repaired, Log, _, _} ->
-<<<<<<< HEAD
-            %lager:info("Repaired log ~p", [Log]),
-=======
             lager:info("Repaired log ~p", [Log]),
->>>>>>> 2186ba50
             Map2 = dict:store(PartitionList, Log, Map),
             open_logs(LogFile, Rest, Map2);
         {error, Reason} ->
