--- conflicted
+++ resolved
@@ -81,17 +81,13 @@
 	    lager:info("FSM: Replicate append ~n"),
 	    logging_vnode:dappend(Preflist, LogId, OpId, Payload),
 	    SD1 = SD0#state{num_to_ack=?NUM_W},
-<<<<<<< HEAD
-	    {next_state, waitAppend, SD1};
+	    {next_state, waitAppend, SD1, ?COMM_TIMEOUT};
     threshold_read ->
 	    lager:info("FSM: Replicate threshold_read ~n"),
         %% Payload identifies the op from which the threshold_read has to read from
 	    logging_vnode:threshold_read(Preflist, LogId, Payload),
 	    SD1 = SD0#state{num_to_ack=?NUM_R},
 	    {next_state, waitRead, SD1};
-=======
-	    {next_state, waitAppend, SD1, ?COMM_TIMEOUT};
->>>>>>> cfb8852a
 	read ->
 	    lager:info("FSM: Replication read ~n"),
 	    logging_vnode:dread(Preflist, LogId),
