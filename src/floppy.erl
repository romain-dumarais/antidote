--- conflicted
+++ resolved
@@ -2,23 +2,11 @@
 -include("floppy.hrl").
 -include_lib("riak_core/include/riak_core_vnode.hrl").
 
-<<<<<<< HEAD
 -export([
-         ping/0,
-	 %create/2,
 	 append/2,
 	 read/2,
 	 clockSI_execute_TX/2,
-	 types/0
         ]).
-
--ignore_xref([
-              ping/0
-             ]).
-=======
--export([append/2,
-         read/2]).
->>>>>>> 2c18e217
 
 %% Public API
 
@@ -38,16 +26,9 @@
             Snapshot=materializer:update_snapshot(Type, Init, Ops),
             Type:value(Snapshot);
         {error, _} ->
-<<<<<<< HEAD
-	    io:format("Read failed!~n"),
-	    error
-    end.
-
-%% Clock SI API
-clockSI_execute_TX(ClientClock, Operations) ->
-		clockSI_tx_coord_sup:start_fsm([self(), ClientClock, Operations]).	
-=======
             lager:info("Read failed!~n"),
             error
     end.
->>>>>>> 2c18e217
+%% Clock SI API
+clockSI_execute_TX(ClientClock, Operations) ->
+		clockSI_tx_coord_sup:start_fsm([self(), ClientClock, Operations]).	