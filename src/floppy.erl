--- conflicted
+++ resolved
@@ -47,10 +47,9 @@
             Init=materializer:create_snapshot(Type),
             Snapshot=materializer:update_snapshot(Key, Type, Init, Ops),
             Type:value(Snapshot);
-<<<<<<< HEAD
-        {error, _} ->
-            lager:info("Read failed!~n"),
-            error
+        {error, Reason} ->
+            lager:info("Read failed: ~w~n", Reason),
+            {error, Reason}
     end.
 %% Clock SI API
 
@@ -124,10 +123,4 @@
         
     
     
-    
-=======
-        {error, Reason} ->
-            lager:info("Read failed: ~w~n", Reason),
-            {error, Reason}
-    end.
->>>>>>> fd2cb803
+    