%% -------------------------------------------------------------------
%%
%% Copyright (c) 2014 SyncFree Consortium.  All Rights Reserved.
%%
%% This file is provided to you under the Apache License,
%% Version 2.0 (the "License"); you may not use this file
%% except in compliance with the License.  You may obtain
%% a copy of the License at
%%
%%   http://www.apache.org/licenses/LICENSE-2.0
%%
%% Unless required by applicable law or agreed to in writing,
%% software distributed under the License is distributed on an
%% "AS IS" BASIS, WITHOUT WARRANTIES OR CONDITIONS OF ANY
%% KIND, either express or implied.  See the License for the
%% specific language governing permissions and limitations
%% under the License.
%%
%% -------------------------------------------------------------------

%% @doc : This vnode is responsible for sending transaction committed in local
%%  DCs to remote DCs in commit-time order

-module(inter_dc_repl_vnode).
-behaviour(riak_core_vnode).
-include("antidote.hrl").

-export([start_vnode/1,
         init/1,
         terminate/2,
         handle_command/3,
         is_empty/1,
         delete/1,
         handle_handoff_command/3,
         handoff_starting/2,
         handoff_cancelled/1,
         handoff_finished/2,
         handle_handoff_data/2,
         encode_handoff_item/2,
         handle_coverage/4,
         handle_exit/3]).

-record(state, {partition,
                dcid,
                last_op=empty,
                reader}).

%% REPL_PERIOD: Frequency of checking new transactions and sending to other DC
-define(REPL_PERIOD, 5000).

start_vnode(I) ->
    {ok, Pid} = riak_core_vnode_master:get_vnode_pid(I, ?MODULE),
    %% Starts replication process by sending a trigger message
    riak_core_vnode:send_command(Pid, trigger),
    {ok, Pid}.

%% riak_core_vnode call backs
init([Partition]) ->
    DcId = dc_utilities:get_my_dc_id(),
    {ok, Reader} = clocksi_transaction_reader:init(Partition, DcId),
    {ok, #state{partition=Partition,
                dcid=DcId,
                reader = Reader}}.

handle_command(trigger, _Sender, State=#state{partition=Partition,
                                              reader=Reader}) ->
<<<<<<< HEAD
    {NewReaderState, DictTransactionsDcs, StableTime} =
        clocksi_transaction_reader:get_next_transactions(Reader),
    case dict:size(DictTransactionsDcs) of
        0 ->
	    %% have to send safe time
	    DCs = inter_dc_manager:get_dcs(),
	    lists:foldl(fun({DcAddress,Port},_Acc) ->
				vectorclock:update_sent_clock({DcAddress,Port}, Partition, StableTime)
			end,
			0, DCs),
	    NewReader = NewReaderState;
	_ ->
            case inter_dc_communication_sender:propagate_sync(
                   DictTransactionsDcs, StableTime, Partition) of
                ok ->
		    DCs = inter_dc_manager:get_dcs(),
		    lists:foldl(fun({DcAddress,Port},_Acc) ->
					vectorclock:update_sent_clock({DcAddress,Port}, Partition, StableTime)
				end,
				0, DCs),
                    NewReader = NewReaderState;
                _ ->
		    lager:error("UnnnnnnnnnnnnnnnnnnnSuccessful send"),
                    NewReader = Reader
            end
=======
    timer:sleep(?REPL_PERIOD),
    {ok, DCs} = inter_dc_manager:get_dcs(),
    NewState = case DCs of
        [] -> State;
        DCs ->
            {NewReaderState, Transactions} =
                clocksi_transaction_reader:get_next_transactions(Reader),
            NewReader = case Transactions of
                [] ->
                    %% Send heartbeat
                    Heartbeat = [#operation
                                 {payload =
                                      #log_record{op_type=noop, op_payload = Partition}
                                 }],
                    DcId = dc_utilities:get_my_dc_id(),
                    {ok, Clock} = vectorclock:get_clock(Partition),
                    Time = clocksi_transaction_reader:get_prev_stable_time(NewReaderState),
                    TxId = 0,
                    %% Receiving DC treats hearbeat like a transaction
                    %% So wrap heartbeat in a transaction structure
                    Transaction = {TxId, {DcId, Time}, Clock, Heartbeat},
                    inter_dc_communication_sender:propagate_sync(
                        {replicate, [Transaction]}, DCs),
                    NewReaderState;
                [_H|_T] ->
                    case inter_dc_communication_sender:propagate_sync(
                           {replicate, Transactions}, DCs) of
                        ok -> NewReaderState;
                        _  -> Reader
                    end
            end,
            State#state{reader=NewReader}
>>>>>>> dafbc505
    end,
    riak_core_vnode:send_command(self(), trigger),
    {noreply,NewState}.

handle_handoff_command(_Message, _Sender, State) ->
    {noreply, State}.

handoff_starting(_TargetNode, State) ->
    {true, State}.

handoff_cancelled(State) ->
    {ok, State}.

handoff_finished(_TargetNode, State) ->
    {ok, State}.

handle_handoff_data(_Data, State) ->
    {reply, ok, State}.

encode_handoff_item(_ObjectName, _ObjectValue) ->
    <<>>.

is_empty(State) ->
    {true, State}.

delete(State) ->
    {ok, State}.

handle_coverage(_Req, _KeySpaces, _Sender, State) ->
    {stop, not_implemented, State}.

handle_exit(_Pid, _Reason, State) ->
    {noreply, State}.

terminate(_Reason, _State) ->
    ok.<|MERGE_RESOLUTION|>--- conflicted
+++ resolved
@@ -42,7 +42,7 @@
 
 -record(state, {partition,
                 dcid,
-                last_op=empty,
+                last_op,
                 reader}).
 
 %% REPL_PERIOD: Frequency of checking new transactions and sending to other DC
@@ -60,74 +60,50 @@
     {ok, Reader} = clocksi_transaction_reader:init(Partition, DcId),
     {ok, #state{partition=Partition,
                 dcid=DcId,
+		last_op=empty,
                 reader = Reader}}.
 
 handle_command(trigger, _Sender, State=#state{partition=Partition,
                                               reader=Reader}) ->
-<<<<<<< HEAD
-    {NewReaderState, DictTransactionsDcs, StableTime} =
-        clocksi_transaction_reader:get_next_transactions(Reader),
-    case dict:size(DictTransactionsDcs) of
-        0 ->
-	    %% have to send safe time
-	    DCs = inter_dc_manager:get_dcs(),
-	    lists:foldl(fun({DcAddress,Port},_Acc) ->
-				vectorclock:update_sent_clock({DcAddress,Port}, Partition, StableTime)
-			end,
-			0, DCs),
-	    NewReader = NewReaderState;
-	_ ->
-            case inter_dc_communication_sender:propagate_sync(
-                   DictTransactionsDcs, StableTime, Partition) of
-                ok ->
-		    DCs = inter_dc_manager:get_dcs(),
-		    lists:foldl(fun({DcAddress,Port},_Acc) ->
-					vectorclock:update_sent_clock({DcAddress,Port}, Partition, StableTime)
-				end,
-				0, DCs),
-                    NewReader = NewReaderState;
-                _ ->
-		    lager:error("UnnnnnnnnnnnnnnnnnnnSuccessful send"),
-                    NewReader = Reader
-            end
-=======
+    DCList = inter_dc_manager:get_dcs(),
+    NewState = case DCList of
+		   [] -> State;
+		   DCList ->
+		       {NewReaderState, DictTransactionsDcs, StableTime} =
+			   clocksi_transaction_reader:get_next_transactions(Reader),
+		       NewReader = case dict:size(DictTransactionsDcs) of
+				       0 ->
+					   %% have to send safe time
+					   DCs = inter_dc_manager:get_dcs(),
+					   lists:foldl(fun({DcAddress,Port},_Acc) ->
+							       vectorclock:update_sent_clock(
+								 {DcAddress,Port}, Partition, StableTime)
+						       end,
+						       0, DCs),
+					   NewReaderState;
+				       _ ->
+					   case inter_dc_communication_sender:propagate_sync(
+						  DictTransactionsDcs, StableTime, Partition) of
+					       ok ->
+						   DCs = inter_dc_manager:get_dcs(),
+						   lists:foldl(fun({DcAddress,Port},_Acc) ->
+								       vectorclock:update_sent_clock(
+									 {DcAddress,Port}, Partition, StableTime)
+							       end,
+							       0, DCs),
+						   NewReaderState;
+					       _ ->
+						   lager:error("UnnnnnnnnnnnnnnnnnnnSuccessful send"),
+						   Reader
+					   end
+				   end,
+		       State#state{reader=NewReader}
+	       end,
     timer:sleep(?REPL_PERIOD),
-    {ok, DCs} = inter_dc_manager:get_dcs(),
-    NewState = case DCs of
-        [] -> State;
-        DCs ->
-            {NewReaderState, Transactions} =
-                clocksi_transaction_reader:get_next_transactions(Reader),
-            NewReader = case Transactions of
-                [] ->
-                    %% Send heartbeat
-                    Heartbeat = [#operation
-                                 {payload =
-                                      #log_record{op_type=noop, op_payload = Partition}
-                                 }],
-                    DcId = dc_utilities:get_my_dc_id(),
-                    {ok, Clock} = vectorclock:get_clock(Partition),
-                    Time = clocksi_transaction_reader:get_prev_stable_time(NewReaderState),
-                    TxId = 0,
-                    %% Receiving DC treats hearbeat like a transaction
-                    %% So wrap heartbeat in a transaction structure
-                    Transaction = {TxId, {DcId, Time}, Clock, Heartbeat},
-                    inter_dc_communication_sender:propagate_sync(
-                        {replicate, [Transaction]}, DCs),
-                    NewReaderState;
-                [_H|_T] ->
-                    case inter_dc_communication_sender:propagate_sync(
-                           {replicate, Transactions}, DCs) of
-                        ok -> NewReaderState;
-                        _  -> Reader
-                    end
-            end,
-            State#state{reader=NewReader}
->>>>>>> dafbc505
-    end,
     riak_core_vnode:send_command(self(), trigger),
     {noreply,NewState}.
 
+    
 handle_handoff_command(_Message, _Sender, State) ->
     {noreply, State}.
 
