--- conflicted
+++ resolved
@@ -54,20 +54,6 @@
 %%private
 
 apply(Payload) ->
-<<<<<<< HEAD
     io:format("Recieved update ~p ~n",[Payload]), 
     inter_dc_recvr_vnode:store_update(Payload),    
-=======
-    lager:info("Recieved update ~p ~n",[Payload]),
-    {Key, Op} = Payload,
-    %%TODO: Replace this with proper replication protocol
-    _ = floppy_coord_sup:start_fsm([self(), update, Key, Op]),
-    receive
-        {_, Result} ->
-            lager:info("Updated ~p",[Result])
-    after 5000 ->
-            lager:info("Update failed!~n")
-    end,
-    lager:info("Updated operation ~p ~n", [Payload]),
->>>>>>> cfb8852a
     ok.