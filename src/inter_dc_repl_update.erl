--- conflicted
+++ resolved
@@ -81,7 +81,7 @@
             Localclock = vectorclock:set_clock_of_dc(
                            Dc, 0,
                            vectorclock:set_clock_of_dc(
-                             LocalDc, now_millisec(erlang:now()), LC)),
+                             LocalDc, clocksi_vnode:now_microsec(erlang:now()), LC)),
             case orddict:find(Dc, LastCTS) of  % Check for duplicate
                 {ok, CTS} ->
                     if Ts >= CTS ->
@@ -149,12 +149,8 @@
             %%TODO add error handling if append failed
             {ok, NewState} = finish_update_dc(
                                Dc, DcQ, Ts, StateData),
-<<<<<<< HEAD
             {ok, _} = vectorclock:update_clock(Partition, Dc, Ts),
             NewState1 = stale_utilities:remove_pending(NewState),
-=======
-            ok = vectorclock:update_clock(Partition, Dc, Ts),
->>>>>>> c312c7fd
             riak_core_vnode_master:command(
               {Partition,node()}, calculate_stable_snapshot,
               vectorclock_vnode_master),
@@ -194,6 +190,3 @@
     end.
 
 
-
-now_millisec({MegaSecs, Secs, MicroSecs}) ->
-    (MegaSecs * 1000000 + Secs) * 1000000 + MicroSecs.