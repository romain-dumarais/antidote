--- conflicted
+++ resolved
@@ -20,8 +20,8 @@
 -module(dc_utilities).
 -include("antidote.hrl").
 
-<<<<<<< HEAD
 -export([
+    now/0,
     get_my_dc_id/0,
     get_my_dc_nodes/0,
     call_vnode_sync/3,
@@ -35,16 +35,11 @@
     ensure_all_vnodes_running_master/1,
     get_partitions_num/0,
     check_staleness/0]).
-=======
--export([get_my_dc_id/0,
-	 now/0]).
->>>>>>> 0f2d8215
 
 get_my_dc_id() ->
     {ok, Ring} = riak_core_ring_manager:get_my_ring(),
     riak_core_ring:cluster_name(Ring).
 
-<<<<<<< HEAD
 get_my_dc_nodes() ->
     {ok, Ring} = riak_core_ring_manager:get_my_ring(),
     riak_core_ring:all_members(Ring).
@@ -144,7 +139,7 @@
 	_ ->
 	    ok
     end.
-=======
+
 -ifdef(SAFE_TIME).
 
 now() ->
@@ -155,5 +150,4 @@
 now() ->
     os:timestamp().
 
--endif.
->>>>>>> 0f2d8215
+-endif.