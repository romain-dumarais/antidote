%% -------------------------------------------------------------------
%%
%% Copyright (c) 2014 SyncFree Consortium.  All Rights Reserved.
%%
%% This file is provided to you under the Apache License,
%% Version 2.0 (the "License"); you may not use this file
%% except in compliance with the License.  You may obtain
%% a copy of the License at
%%
%%   http://www.apache.org/licenses/LICENSE-2.0
%%
%% Unless required by applicable law or agreed to in writing,
%% software distributed under the License is distributed on an
%% "AS IS" BASIS, WITHOUT WARRANTIES OR CONDITIONS OF ANY
%% KIND, either express or implied.  See the License for the
%% specific language governing permissions and limitations
%% under the License.
%%
%% -------------------------------------------------------------------
-module(clocksi_downstream).

-include("antidote.hrl").

-export([generate_downstream_op/5]).

%% @doc Returns downstream operation for upstream operation
-spec generate_downstream_op(#transaction{}, Node::term(), Key::key(),
                             Type::type(), Update::op()) ->
                                    {ok, op()} | {error, atom()}.
generate_downstream_op(Transaction, Node, Key, Type, Update) ->
    {Op, Actor} =  Update,
    case clocksi_vnode:read_data_item(Node,
                                      Transaction,
                                      Key,
                                      Type) of
        {ok, Snapshot} ->
<<<<<<< HEAD
            DownstreamOp = case Type of
                            crdt_orset ->
                                {ok, Op} = Type:update(Op, Actor, Snapshot),
                                Update#clocksi_payload{op_param=Op};
                            crdt_pncounter ->
                                {ok, Op} = Type:update(Op, Actor, Snapshot),
                                Update#clocksi_payload{op_param=Op};
                            _ ->
                                {ok, NewState} = Type:update(Op, Actor, Snapshot),
                                Update#clocksi_payload{op_param={merge, NewState}}
            end,
=======
            {ok, NewState} = Type:update(Op, Actor, Snapshot),
            DownstreamOp = {merge, NewState},
>>>>>>> 46462a69
            {ok, DownstreamOp};
        {error, Reason} ->
            lager:info("Error: ~p", [Reason]),
            {error, Reason}
    end.<|MERGE_RESOLUTION|>--- conflicted
+++ resolved
@@ -34,7 +34,6 @@
                                       Key,
                                       Type) of
         {ok, Snapshot} ->
-<<<<<<< HEAD
             DownstreamOp = case Type of
                             crdt_orset ->
                                 {ok, Op} = Type:update(Op, Actor, Snapshot),
@@ -46,10 +45,6 @@
                                 {ok, NewState} = Type:update(Op, Actor, Snapshot),
                                 Update#clocksi_payload{op_param={merge, NewState}}
             end,
-=======
-            {ok, NewState} = Type:update(Op, Actor, Snapshot),
-            DownstreamOp = {merge, NewState},
->>>>>>> 46462a69
             {ok, DownstreamOp};
         {error, Reason} ->
             lager:info("Error: ~p", [Reason]),
