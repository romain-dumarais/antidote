--- conflicted
+++ resolved
@@ -53,14 +53,9 @@
 -spec get_clock(Partition :: non_neg_integer())
                -> {ok, vectorclock()} | {error, term()}.
 get_clock(Partition) ->
-<<<<<<< HEAD
     %%Logid = log_utilities:get_logid_from_partition(Partition),
     %%Preflist = log_utilities:get_apl_from_logid(Logid, vectorclock),
     Indexnode = {Partition, node()},
-=======
-    Preflist = [{Partition, node()}],
-    Indexnode = hd(Preflist),
->>>>>>> ba96b313
     case riak_core_vnode_master:sync_command(
            Indexnode, get_clock, vectorclock_vnode_master) of
         {ok, Clock} ->
@@ -71,7 +66,6 @@
     end.
 
 get_clock_node(Node) ->
-    lager:error("In get clock node"),
     Preflist = riak_core_apl:active_owners(vectorclock),
     Prefnode = [{Partition, Node1} ||
                    {{Partition, Node1},_Type} <- Preflist, Node1 =:= Node],
@@ -80,7 +74,6 @@
     _Seed = random:seed(A1, A2, A3),
     Index = random:uniform(length(Prefnode)),
     VecNode = lists:nth(Index, Prefnode),
-    lager:error("Get snapshot"),
     riak_core_vnode_master:sync_command(
       VecNode, get_stable_snapshot, vectorclock_vnode_master).
 
