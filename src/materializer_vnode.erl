%% -------------------------------------------------------------------
%%
%% Copyright (c) 2014 SyncFree Consortium.  All Rights Reserved.
%%
%% This file is provided to you under the Apache License,
%% Version 2.0 (the "License"); you may not use this file
%% except in compliance with the License.  You may obtain
%% a copy of the License at
%%
%%   http://www.apache.org/licenses/LICENSE-2.0
%%
%% Unless required by applicable law or agreed to in writing,
%% software distributed under the License is distributed on an
%% "AS IS" BASIS, WITHOUT WARRANTIES OR CONDITIONS OF ANY
%% KIND, either express or implied.  See the License for the
%% specific language governing permissions and limitations
%% under the License.
%%
%% -------------------------------------------------------------------
-module(materializer_vnode).

-behaviour(riak_core_vnode).

-include("antidote.hrl").
-include_lib("riak_core/include/riak_core_vnode.hrl").


-define(SNAPSHOT_THRESHOLD, 10).
-define(SNAPSHOT_MIN, 2).
-define(OPS_THRESHOLD, 50).
-define(TABLE_CONCURRENCY, {read_concurrency,true}).

-ifdef(TEST).
-include_lib("eunit/include/eunit.hrl").
-endif.

%% API
-export([start_vnode/1,
         read/5,
	 get_cache_name/2,
	 store_ss/3,
         update/2,
	 belongs_to_snapshot_op/3]).

%% Callbacks
-export([init/1,
         terminate/2,
         handle_command/3,
         is_empty/1,
         delete/1,
         handle_handoff_command/3,
         handoff_starting/2,
         handoff_cancelled/1,
         handoff_finished/2,
         handle_handoff_data/2,
         encode_handoff_item/2,
         handle_coverage/4,
         handle_exit/3]).

-type cache_id() :: ets:tid().

-record(state, {
  partition :: partition_id(),
  ops_cache :: cache_id(),
  snapshot_cache :: cache_id()}).

start_vnode(I) ->
    riak_core_vnode_master:get_vnode_pid(I, ?MODULE).

%% @doc Read state of key at given snapshot time
-spec read(key(), type(), snapshot_time(), txid(), {ets:tid(),ets:tid()}) -> {ok, snapshot()} | {error, reason()}.
read(Key, Type, SnapshotTime, TxId,{OpsCache,SnapshotCache}) ->
    internal_read(Key, Type, SnapshotTime, TxId, OpsCache, SnapshotCache).

get_cache_name(Partition,Base) ->
    list_to_atom(atom_to_list(Base) ++ "-" ++ integer_to_list(Partition)).

%%@doc write operation to cache for future read
-spec update(key(), clocksi_payload()) -> ok | {error, reason()}.
update(Key, DownstreamOp) ->
    Preflist = log_utilities:get_preflist_from_key(Key),
    IndexNode = hd(Preflist),
    riak_core_vnode_master:sync_command(IndexNode, {update, Key, DownstreamOp},
                                        materializer_vnode_master).

store_ss(Key, Snapshot, CommitTime) ->
    Preflist = log_utilities:get_preflist_from_key(Key),
    IndexNode = hd(Preflist),
    riak_core_vnode_master:command(IndexNode, {store_ss,Key, Snapshot, CommitTime},
                                        materializer_vnode_master).

init([Partition]) ->
    OpsCache = ets:new(get_cache_name(Partition,ops_cache), [set,protected,named_table,?TABLE_CONCURRENCY]),
    SnapshotCache = ets:new(get_cache_name(Partition,snapshot_cache), [set,protected,named_table,?TABLE_CONCURRENCY]),
    {ok, #state{partition=Partition, ops_cache=OpsCache, snapshot_cache=SnapshotCache}}.

handle_command({update, Key, DownstreamOp}, _Sender,
               State = #state{ops_cache = OpsCache, snapshot_cache=SnapshotCache})->
    true = op_insert_gc(Key,DownstreamOp, OpsCache, SnapshotCache),
    {reply, ok, State};


handle_command({store_ss, Key, Snapshot, CommitTime}, _Sender,
               State = #state{ops_cache = OpsCache, snapshot_cache=SnapshotCache})->
    internal_store_ss(Key,Snapshot,CommitTime,OpsCache,SnapshotCache),
    {noreply, State};


handle_command(_Message, _Sender, State) ->
    {noreply, State}.

handle_handoff_command(?FOLD_REQ{foldfun=Fun, acc0=Acc0} ,
                       _Sender,
                       State = #state{ops_cache = OpsCache}) ->
    F = fun({Key,Operation}, A) ->
                Fun(Key, Operation, A)
        end,
    Acc = ets:foldl(F, Acc0, OpsCache),
    {reply, Acc, State}.

handoff_starting(_TargetNode, State) ->
    {true, State}.

handoff_cancelled(State) ->
    {ok, State}.

handoff_finished(_TargetNode, State) ->
    {ok, State}.

handle_handoff_data(Data, State=#state{ops_cache=OpsCache}) ->
    {Key, Operation} = binary_to_term(Data),
    true = ets:insert(OpsCache, {Key, Operation}),
    {reply, ok, State}.

encode_handoff_item(Key, Operation) ->
    term_to_binary({Key, Operation}).

is_empty(State=#state{ops_cache=OpsCache}) ->
    case ets:first(OpsCache) of
        '$end_of_table' ->
            {true, State};
        _ ->
            {false, State}
    end.

delete(State=#state{ops_cache=OpsCache}) ->
    true = ets:delete(OpsCache),
    {ok, State}.

handle_coverage(_Req, _KeySpaces, _Sender, State) ->
    {stop, not_implemented, State}.

handle_exit(_Pid, _Reason, State) ->
    {noreply, State}.

terminate(_Reason, _State) ->
    ok.



%%---------------- Internal Functions -------------------%%


internal_store_ss(Key,Snapshot,CommitTime,OpsCache,SnapshotCache) ->
    SnapshotDict = case ets:lookup(SnapshotCache, Key) of
		       [] ->
			   vector_orddict:new();
		       [{_, SnapshotDictA}] ->
			   SnapshotDictA
		   end,
    SnapshotDict1=vector_orddict:insert(CommitTime,Snapshot, SnapshotDict),
    snapshot_insert_gc(Key,SnapshotDict1, SnapshotCache, OpsCache).


%% @doc This function takes care of reading. It is implemented here for not blocking the
%% vnode when the write function calls it. That is done for garbage collection.
<<<<<<< HEAD
-spec internal_read(key(), type(), snapshot_time(), txid() | ignore, ets:tid(), ets:tid()) -> {ok, snapshot()} | {error, reason()}.
internal_read(Key, Type, MinSnapshotTime, TxId, OpsCache, SnapshotCache) ->
    {LatestSnapshot,SnapshotCommitTime,IsFirst} =
	case ets:lookup(SnapshotCache, Key) of
	    [] ->
		{clocksi_materializer:new(Type),ignore,true};
	    [{_, SnapshotDict}] ->
		case vector_orddict:get_smaller(MinSnapshotTime, SnapshotDict) of
		    {undefined, IsF} ->
			{clocksi_materializer:new(Type),ignore,IsF};
		    {{SCT, LS},IsF}->
			{LS,SCT,IsF}
		end
	end,
=======
-spec internal_read(pid() | ignore, key(), type(), snapshot_time(), txid() | ignore, cache_id(), cache_id()) -> {ok, snapshot()} | {error, no_snapshot}.
internal_read(Sender, Key, Type, SnapshotTime, TxId, OpsCache, SnapshotCache) ->
    {SnapDict, LatestSnapshot, SnapshotCommitTime} = case ets:lookup(SnapshotCache, Key) of
        [] ->
            {orddict:new(), clocksi_materializer:new(Type), ignore};
        [{_, SnapshotDict}] ->
            case get_latest_snapshot(SnapshotDict, SnapshotTime) of
                {ok, no_snapshot} ->
                    {SnapshotDict, clocksi_materializer:new(Type), ignore};
                {ok, {SCT, LS}} ->
                    {SnapshotDict, LS, SCT}
            end
    end,
>>>>>>> 2c94a82b
    case ets:lookup(OpsCache, Key) of
       [] ->
            {ok, LatestSnapshot};
	[{_, Ops}] ->
	    case length(Ops) of
		0 ->
		    {ok, LatestSnapshot};
		_ ->
		    case clocksi_materializer:materialize(Type, LatestSnapshot, SnapshotCommitTime, MinSnapshotTime, Ops, TxId) of
			{ok, Snapshot, CommitTime, NewSS} ->
			    %% the following checks for the case there were no snapshots and there were operations, but none was applicable
			    %% for the given snapshot_time
			    %% But is the snapshot not safe?
			    case (CommitTime==ignore) of 
				true->
				    {ok, Snapshot};
				false->
				    case NewSS and IsFirst of
					%% Only store the snapshot if it would be at the end of the list and has new operations added to the
					%% previous snapshot
					true ->
					    case TxId of
						ignore ->
						    internal_store_ss(Key,Snapshot,CommitTime,OpsCache,SnapshotCache);
						_ ->
						    materializer_vnode:store_ss(Key,Snapshot,CommitTime)
					    end;
					_ ->
					    ok
				    end,
				    {ok, Snapshot}
			    end;
			{error, Reason} ->
			    {error, Reason}
		    end
	    end
    end.

<<<<<<< HEAD

%% Should be called doesn't belong in SS
%% returns true if op is more recent than SS (i.e. is not in the ss)
%% returns false otw
belongs_to_snapshot_op(ignore, {_OpDc,_OpCommitTime}, _OpSs) ->
    true;
belongs_to_snapshot_op(SSTime, {OpDc,OpCommitTime}, OpSs) ->
    OpSs1 = dict:store(OpDc,OpCommitTime,OpSs),
    not vectorclock:le(OpSs1,SSTime).

%% @doc Operation to insert a Snapshot in the cache and start
%%      Garbage collection triggered by reads.
-spec snapshot_insert_gc(key(), orddict:orddict(),
                         ets:tid(),ets:tid() ) -> true.
snapshot_insert_gc(Key, SnapshotDict, SnapshotCache, OpsCache)->
    %% Should check op size here also, when run from op gc
    case (vector_orddict:size(SnapshotDict))==?SNAPSHOT_THRESHOLD of
=======
%% @doc Obtains, from an orddict of Snapshots, the latest snapshot that can be included in
%% a snapshot identified by SnapshotTime
-spec get_latest_snapshot(orddict:orddict(), snapshot_time())
                         -> {ok, {commit_time(), snapshot()}} | {ok, no_snapshot}.
get_latest_snapshot(SnapshotDict, SnapshotTime) ->
    case SnapshotDict of
        [] ->
            {ok, no_snapshot};
        [H|T] ->
            case orddict:filter(fun(Key, _Value) ->
                                        belongs_to_snapshot(Key, SnapshotTime) end, [H|T]) of
                [] ->
                    {ok, no_snapshot};
                [H1|T1] ->
                    % @todo The SnapshotDict should be organized such that the latest snapshot is in front.
                    {CommitTime, Snapshot} = lists:last([H1|T1]),
                    {ok, {CommitTime, Snapshot}}
            end
    end.

%% @doc Get a list of operations from an orddict of operations
-spec filter_ops([{any(),any()}]) -> {ok, [any()]}.
filter_ops(Ops) ->
    MapFun = fun(X) ->
            case X of
                  {_Key, Value} ->
                    Value;
                _ ->
                  []
            end
    end,
    {ok, lists:flatmap(MapFun, Ops)}.

%% @doc Check whether a commit time is included in a snapshot time.
-spec belongs_to_snapshot(commit_time(), snapshot_time()) -> boolean().
belongs_to_snapshot({Dc, CommitTime}, SnapshotTime) ->
	{ok, Ts} = vectorclock:get_clock_of_dc(Dc, SnapshotTime),
	CommitTime =< Ts.

%% @doc Operation to insert a snapshot in the cache and start
%%      garbage collection triggered by reads.
-spec snapshot_insert_gc(key(), orddict:orddict(), orddict:orddict(), cache_id(), cache_id()) -> true.
snapshot_insert_gc(Key, SnapshotDict, OpsDict, SnapshotCache, OpsCache)->
    case (orddict:size(SnapshotDict))==?SNAPSHOT_THRESHOLD of
>>>>>>> 2c94a82b
        true ->
	    %% snapshots are no longer totally ordered
	    PrunedSnapshots=vector_orddict:sublist(SnapshotDict, 1, ?SNAPSHOT_MIN),
            FirstOp=vector_orddict:last(PrunedSnapshots),
            {CommitTime, _S} = FirstOp,
	    OpsDict = case ets:lookup(OpsCache, Key) of
			  []->
			      [];
			  [{_, Dict}]->
			      Dict
		      end,
            PrunedOps=prune_ops(OpsDict, CommitTime),
            ets:insert(SnapshotCache, {Key, PrunedSnapshots}),
            ets:insert(OpsCache, {Key, PrunedOps});
        false ->
            ets:insert(SnapshotCache, {Key, SnapshotDict})
    end.

%% @doc Remove from OpsDict all operations that have committed before Threshold.
<<<<<<< HEAD
-spec prune_ops(list(), snapshot_time())-> list().
prune_ops(OpsDict, Threshold)->
%% should write custom function for this in the vector_orddict
%% or have to just traverse the entire list?
%% since the list is ordered, can just stop when all values of
%% the op is smaller (i.e. not concurrent)
%% So can add a stop function to ordered_filter
%% Or can have the filter function return a tuple, one vale for stopping
%% one for including
    lists:filter(fun(Op) ->
			   OpCommitTime=Op#clocksi_payload.commit_time,
                           (belongs_to_snapshot_op(Threshold,OpCommitTime,Op#clocksi_payload.snapshot_time))
		   end, OpsDict).
=======
-spec prune_ops(orddict:orddict(), commit_time()) -> orddict:orddict().
prune_ops(OpsDict, Threshold) ->
    orddict:filter(fun(_Key, Value) ->
                           (belongs_to_snapshot(Threshold,(lists:last(Value))#clocksi_payload.snapshot_time)) end, OpsDict).
>>>>>>> 2c94a82b


%% @doc Insert an operation and start garbage collection triggered by writes.
%% the mechanism is very simple; when there are more than OPS_THRESHOLD
%% operations for a given key, just perform a read, that will trigger
%% the GC mechanism.
-spec op_insert_gc(key(), clocksi_payload(), cache_id(), cache_id()) -> true.
op_insert_gc(Key, DownstreamOp, OpsCache, SnapshotCache)->
    OpsDict = case ets:lookup(OpsCache, Key) of
                  []->
                      [];
                  [{_, Dict}]->
                      Dict
              end,
    case (length(OpsDict))>=?OPS_THRESHOLD of
        true ->
            Type=DownstreamOp#clocksi_payload.type,
            SnapshotTime=DownstreamOp#clocksi_payload.snapshot_time,
            {_, _} = internal_read(Key, Type, SnapshotTime, ignore, OpsCache, SnapshotCache),
	    %% Have to get the new ops dict because the interal_read can change it
	    OpsDict1 = case ets:lookup(OpsCache, Key) of
	    		  []->
	    		      [];
	    		  [{_, ADict}]->
	    		      ADict
	    	       end,
            OpsDict2=[DownstreamOp|OpsDict1],
            ets:insert(OpsCache, {Key, OpsDict2});
        false ->
            OpsDict1=[DownstreamOp|OpsDict],
            ets:insert(OpsCache, {Key, OpsDict1})
    end.


-ifdef(TEST).

%% @doc Testing belongs_to_snapshot returns true when a commit time 
%% is smaller than a snapshot time
belongs_to_snapshot_test()->
	CommitTime1a= 1,
	CommitTime2a= 1,
	CommitTime1b= 1,
	CommitTime2b= 7,
	SnapshotClockDC1 = 5,
	SnapshotClockDC2 = 5,
	CommitTime3a= 5,
	CommitTime4a= 5,
	CommitTime3b= 10,
	CommitTime4b= 10,

	SnapshotVC=vectorclock:from_list([{1, SnapshotClockDC1}, {2, SnapshotClockDC2}]),
	?assertEqual(true, belongs_to_snapshot_op(
			     vectorclock:from_list([{1, CommitTime1a},{2,CommitTime1b}]), {1, SnapshotClockDC1}, SnapshotVC)),
	?assertEqual(true, belongs_to_snapshot_op(
			     vectorclock:from_list([{1, CommitTime2a},{2,CommitTime2b}]), {2, SnapshotClockDC2}, SnapshotVC)),
	?assertEqual(false, belongs_to_snapshot_op(
			      vectorclock:from_list([{1, CommitTime3a},{2,CommitTime3b}]), {1, SnapshotClockDC1}, SnapshotVC)),
	?assertEqual(false, belongs_to_snapshot_op(
			      vectorclock:from_list([{1, CommitTime4a},{2,CommitTime4b}]), {2, SnapshotClockDC2}, SnapshotVC)).


seq_write_test() ->
    OpsCache = ets:new(ops_cache, [set]),
    SnapshotCache = ets:new(snapshot_cache, [set]),
    Key = mycount,
    Type = riak_dt_gcounter,
    DC1 = 1,
    S1 = Type:new(),

    %% Insert one increment
    {ok,Op1} = Type:update(increment, a, S1),
    DownstreamOp1 = #clocksi_payload{key = Key,
                                     type = Type,
                                     op_param = {merge, Op1},
                                     snapshot_time = vectorclock:from_list([{DC1,10}]),
                                     commit_time = {DC1, 15},
                                     txid = 1
                                    },
    op_insert_gc(Key,DownstreamOp1, OpsCache, SnapshotCache),
    {ok, Res1} = internal_read(Key, Type, vectorclock:from_list([{DC1,16}]),ignore, OpsCache, SnapshotCache),
    ?assertEqual(1, Type:value(Res1)),
    %% Insert second increment
    {ok,Op2} = Type:update(increment, a, Res1),
    DownstreamOp2 = DownstreamOp1#clocksi_payload{
                      op_param = {merge, Op2},
                      snapshot_time=vectorclock:from_list([{DC1,16}]),
                      commit_time = {DC1,20},
                      txid=2},

    op_insert_gc(Key,DownstreamOp2, OpsCache, SnapshotCache),
    {ok, Res2} = internal_read(Key, Type, vectorclock:from_list([{DC1,21}]), ignore, OpsCache, SnapshotCache),
    ?assertEqual(2, Type:value(Res2)),

    %% Read old version
    {ok, ReadOld} = internal_read(Key, Type, vectorclock:from_list([{DC1,16}]), ignore, OpsCache, SnapshotCache),
    ?assertEqual(1, Type:value(ReadOld)).
    

multipledc_write_test() ->
    OpsCache = ets:new(ops_cache, [set]),
    SnapshotCache = ets:new(snapshot_cache, [set]),
    Key = mycount,
    Type = riak_dt_gcounter,
    DC1 = 1,
    DC2 = 2,
    S1 = Type:new(),

    %% Insert one increment in DC1
    {ok,Op1} = Type:update(increment, a, S1),
    DownstreamOp1 = #clocksi_payload{key = Key,
                                     type = Type,
                                     op_param = {merge, Op1},
                                     snapshot_time = vectorclock:from_list([{DC2,0}, {DC1,10}]),
                                     commit_time = {DC1, 15},
                                     txid = 1
                                    },
    op_insert_gc(Key,DownstreamOp1,OpsCache, SnapshotCache),
    {ok, Res1} = internal_read(Key, Type, vectorclock:from_list([{DC1,16},{DC2,0}]), ignore, OpsCache, SnapshotCache),
    ?assertEqual(1, Type:value(Res1)),

    %% Insert second increment in other DC
    {ok,Op2} = Type:update(increment, b, Res1),
    DownstreamOp2 = DownstreamOp1#clocksi_payload{
                      op_param = {merge, Op2},
                      snapshot_time=vectorclock:from_list([{DC2,16}, {DC1,16}]),
                      commit_time = {DC2,20},
                      txid=2},

    op_insert_gc(Key,DownstreamOp2,OpsCache, SnapshotCache),
    {ok, Res2} = internal_read(Key, Type, vectorclock:from_list([{DC1,16}, {DC2,21}]), ignore, OpsCache, SnapshotCache),
    ?assertEqual(2, Type:value(Res2)),

    %% Read old version
    {ok, ReadOld} = internal_read(Key, Type, vectorclock:from_list([{DC1,15}, {DC2,15}]), ignore, OpsCache, SnapshotCache),
    ?assertEqual(1, Type:value(ReadOld)).

concurrent_write_test() ->
    OpsCache = ets:new(ops_cache, [set]),
    SnapshotCache = ets:new(snapshot_cache, [set]),
    Key = mycount,
    Type = riak_dt_gcounter,
    DC1 = local,
    DC2 = remote,
    S1 = Type:new(),

    %% Insert one increment in DC1
    {ok,Op1} = Type:update(increment, a, S1),
    DownstreamOp1 = #clocksi_payload{key = Key,
                                     type = Type,
                                     op_param = {merge, Op1},
                                     snapshot_time = vectorclock:from_list([{DC1,0}, {DC2,0}]),
                                     commit_time = {DC2, 1},
                                     txid = 1
                                    },
    op_insert_gc(Key,DownstreamOp1,OpsCache, SnapshotCache),
    {ok, Res1} = internal_read(Key, Type, vectorclock:from_list([{DC2,1}, {DC1,0}]), ignore, OpsCache, SnapshotCache),
    ?assertEqual(1, Type:value(Res1)),

    %% Another concurrent increment in other DC
    {ok, Op2} = Type:update(increment, b, S1),
    DownstreamOp2 = #clocksi_payload{ key = Key,
				      type = Type,
				      op_param = {merge, Op2},
				      snapshot_time=vectorclock:from_list([{DC1,0}, {DC2,0}]),
				      commit_time = {DC1, 1},
				      txid=2},
    op_insert_gc(Key,DownstreamOp2,OpsCache, SnapshotCache),
    
    %% Read different snapshots
    {ok, ReadDC1} = internal_read(Key, Type, vectorclock:from_list([{DC1,1}, {DC2, 0}]), ignore, OpsCache, SnapshotCache),
    ?assertEqual(1, Type:value(ReadDC1)),
        io:format("Result1 = ~p", [ReadDC1]),
    {ok, ReadDC2} = internal_read(Key, Type, vectorclock:from_list([{DC1,0},{DC2,1}]), ignore, OpsCache, SnapshotCache),
    io:format("Result2 = ~p", [ReadDC2]),
    ?assertEqual(1, Type:value(ReadDC2)),
    
    %% Read snapshot including both increments
    {ok, Res2} = internal_read(Key, Type, vectorclock:from_list([{DC2,1}, {DC1,1}]), ignore, OpsCache, SnapshotCache),
    ?assertEqual(2, Type:value(Res2)).
    
%% Check that a read to a key that has never been read or updated, returns the CRDTs initial value
%% E.g., for a gcounter, return 0.
read_nonexisting_key_test() ->
	OpsCache = ets:new(ops_cache, [set]),
    SnapshotCache = ets:new(snapshot_cache, [set]),
    Type = riak_dt_gcounter,
    {ok, ReadResult} = internal_read(key, Type, vectorclock:from_list([{dc1,1}, {dc2, 0}]), ignore, OpsCache, SnapshotCache),
    ?assertEqual(0, Type:value(ReadResult)).
    
    
-endif.<|MERGE_RESOLUTION|>--- conflicted
+++ resolved
@@ -174,8 +174,7 @@
 
 %% @doc This function takes care of reading. It is implemented here for not blocking the
 %% vnode when the write function calls it. That is done for garbage collection.
-<<<<<<< HEAD
--spec internal_read(key(), type(), snapshot_time(), txid() | ignore, ets:tid(), ets:tid()) -> {ok, snapshot()} | {error, reason()}.
+-spec internal_read(key(), type(), snapshot_time(), txid() | ignore, cache_id(), cache_id()) -> {ok, snapshot()} | {error, no_snapshot}.
 internal_read(Key, Type, MinSnapshotTime, TxId, OpsCache, SnapshotCache) ->
     {LatestSnapshot,SnapshotCommitTime,IsFirst} =
 	case ets:lookup(SnapshotCache, Key) of
@@ -189,21 +188,6 @@
 			{LS,SCT,IsF}
 		end
 	end,
-=======
--spec internal_read(pid() | ignore, key(), type(), snapshot_time(), txid() | ignore, cache_id(), cache_id()) -> {ok, snapshot()} | {error, no_snapshot}.
-internal_read(Sender, Key, Type, SnapshotTime, TxId, OpsCache, SnapshotCache) ->
-    {SnapDict, LatestSnapshot, SnapshotCommitTime} = case ets:lookup(SnapshotCache, Key) of
-        [] ->
-            {orddict:new(), clocksi_materializer:new(Type), ignore};
-        [{_, SnapshotDict}] ->
-            case get_latest_snapshot(SnapshotDict, SnapshotTime) of
-                {ok, no_snapshot} ->
-                    {SnapshotDict, clocksi_materializer:new(Type), ignore};
-                {ok, {SCT, LS}} ->
-                    {SnapshotDict, LS, SCT}
-            end
-    end,
->>>>>>> 2c94a82b
     case ets:lookup(OpsCache, Key) of
        [] ->
             {ok, LatestSnapshot};
@@ -242,11 +226,10 @@
 	    end
     end.
 
-<<<<<<< HEAD
-
 %% Should be called doesn't belong in SS
 %% returns true if op is more recent than SS (i.e. is not in the ss)
 %% returns false otw
+-spec belongs_to_snapshot_op(snapshot_time() | ignore,commit_time(),snapshot_time()) -> boolean().
 belongs_to_snapshot_op(ignore, {_OpDc,_OpCommitTime}, _OpSs) ->
     true;
 belongs_to_snapshot_op(SSTime, {OpDc,OpCommitTime}, OpSs) ->
@@ -256,56 +239,10 @@
 %% @doc Operation to insert a Snapshot in the cache and start
 %%      Garbage collection triggered by reads.
 -spec snapshot_insert_gc(key(), orddict:orddict(),
-                         ets:tid(),ets:tid() ) -> true.
+                         cache_id(),cache_id() ) -> true.
 snapshot_insert_gc(Key, SnapshotDict, SnapshotCache, OpsCache)->
     %% Should check op size here also, when run from op gc
     case (vector_orddict:size(SnapshotDict))==?SNAPSHOT_THRESHOLD of
-=======
-%% @doc Obtains, from an orddict of Snapshots, the latest snapshot that can be included in
-%% a snapshot identified by SnapshotTime
--spec get_latest_snapshot(orddict:orddict(), snapshot_time())
-                         -> {ok, {commit_time(), snapshot()}} | {ok, no_snapshot}.
-get_latest_snapshot(SnapshotDict, SnapshotTime) ->
-    case SnapshotDict of
-        [] ->
-            {ok, no_snapshot};
-        [H|T] ->
-            case orddict:filter(fun(Key, _Value) ->
-                                        belongs_to_snapshot(Key, SnapshotTime) end, [H|T]) of
-                [] ->
-                    {ok, no_snapshot};
-                [H1|T1] ->
-                    % @todo The SnapshotDict should be organized such that the latest snapshot is in front.
-                    {CommitTime, Snapshot} = lists:last([H1|T1]),
-                    {ok, {CommitTime, Snapshot}}
-            end
-    end.
-
-%% @doc Get a list of operations from an orddict of operations
--spec filter_ops([{any(),any()}]) -> {ok, [any()]}.
-filter_ops(Ops) ->
-    MapFun = fun(X) ->
-            case X of
-                  {_Key, Value} ->
-                    Value;
-                _ ->
-                  []
-            end
-    end,
-    {ok, lists:flatmap(MapFun, Ops)}.
-
-%% @doc Check whether a commit time is included in a snapshot time.
--spec belongs_to_snapshot(commit_time(), snapshot_time()) -> boolean().
-belongs_to_snapshot({Dc, CommitTime}, SnapshotTime) ->
-	{ok, Ts} = vectorclock:get_clock_of_dc(Dc, SnapshotTime),
-	CommitTime =< Ts.
-
-%% @doc Operation to insert a snapshot in the cache and start
-%%      garbage collection triggered by reads.
--spec snapshot_insert_gc(key(), orddict:orddict(), orddict:orddict(), cache_id(), cache_id()) -> true.
-snapshot_insert_gc(Key, SnapshotDict, OpsDict, SnapshotCache, OpsCache)->
-    case (orddict:size(SnapshotDict))==?SNAPSHOT_THRESHOLD of
->>>>>>> 2c94a82b
         true ->
 	    %% snapshots are no longer totally ordered
 	    PrunedSnapshots=vector_orddict:sublist(SnapshotDict, 1, ?SNAPSHOT_MIN),
@@ -325,7 +262,6 @@
     end.
 
 %% @doc Remove from OpsDict all operations that have committed before Threshold.
-<<<<<<< HEAD
 -spec prune_ops(list(), snapshot_time())-> list().
 prune_ops(OpsDict, Threshold)->
 %% should write custom function for this in the vector_orddict
@@ -339,13 +275,6 @@
 			   OpCommitTime=Op#clocksi_payload.commit_time,
                            (belongs_to_snapshot_op(Threshold,OpCommitTime,Op#clocksi_payload.snapshot_time))
 		   end, OpsDict).
-=======
--spec prune_ops(orddict:orddict(), commit_time()) -> orddict:orddict().
-prune_ops(OpsDict, Threshold) ->
-    orddict:filter(fun(_Key, Value) ->
-                           (belongs_to_snapshot(Threshold,(lists:last(Value))#clocksi_payload.snapshot_time)) end, OpsDict).
->>>>>>> 2c94a82b
-
 
 %% @doc Insert an operation and start garbage collection triggered by writes.
 %% the mechanism is very simple; when there are more than OPS_THRESHOLD
