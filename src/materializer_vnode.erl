%% -------------------------------------------------------------------
%%
%% Copyright (c) 2014 SyncFree Consortium.  All Rights Reserved.
%%
%% This file is provided to you under the Apache License,
%% Version 2.0 (the "License"); you may not use this file
%% except in compliance with the License.  You may obtain
%% a copy of the License at
%%
%%   http://www.apache.org/licenses/LICENSE-2.0
%%
%% Unless required by applicable law or agreed to in writing,
%% software distributed under the License is distributed on an
%% "AS IS" BASIS, WITHOUT WARRANTIES OR CONDITIONS OF ANY
%% KIND, either express or implied.  See the License for the
%% specific language governing permissions and limitations
%% under the License.
%%
%% -------------------------------------------------------------------
-module(materializer_vnode).

-behaviour(riak_core_vnode).

-include("antidote.hrl").
-include_lib("riak_core/include/riak_core_vnode.hrl").


-define(SNAPSHOT_THRESHOLD, 10).
-define(SNAPSHOT_MIN, 5).
-define(OPS_THRESHOLD, 50).

-ifdef(TEST).
-include_lib("eunit/include/eunit.hrl").
-endif.

%% API
-export([start_vnode/1,
         read/6,
	 get_cache_name/2,
	 store_ss/3,
         update/2,
	 belongs_to_snapshot_op/3]).

%% Callbacks
-export([init/1,
         terminate/2,
         handle_command/3,
         is_empty/1,
         delete/1,
         handle_handoff_command/3,
         handoff_starting/2,
         handoff_cancelled/1,
         handoff_finished/2,
         handle_handoff_data/2,
         encode_handoff_item/2,
         handle_coverage/4,
         handle_exit/3]).

-type cache_id() :: ets:tid().

-record(state, {
  partition :: partition_id(),
  ops_cache :: cache_id(),
  snapshot_cache :: cache_id()}).

start_vnode(I) ->
    riak_core_vnode_master:get_vnode_pid(I, ?MODULE).

%% @doc Read state of key at given snapshot time
-spec read(key(), type(), snapshot_time(), txid(),ets:tid(), ets:tid()) -> {ok, snapshot()} | {error, reason()}.
read(Key, Type, SnapshotTime, TxId,OpsCache,SnapshotCache) ->
    internal_read(Key, Type, SnapshotTime, TxId, OpsCache, SnapshotCache).

get_cache_name(Partition,Base) ->
    list_to_atom(atom_to_list(Base) ++ "-" ++ integer_to_list(Partition)).

%%@doc write operation to cache for future read
-spec update(key(), clocksi_payload()) -> ok | {error, reason()}.
update(Key, DownstreamOp) ->
    Preflist = log_utilities:get_preflist_from_key(Key),
    IndexNode = hd(Preflist),
    riak_core_vnode_master:sync_command(IndexNode, {update, Key, DownstreamOp},
                                        materializer_vnode_master).

store_ss(Key, Snapshot, CommitTime) ->
    Preflist = log_utilities:get_preflist_from_key(Key),
    IndexNode = hd(Preflist),
    riak_core_vnode_master:command(IndexNode, {store_ss,Key, Snapshot, CommitTime},
                                        materializer_vnode_master).

init([Partition]) ->
    OpsCache = ets:new(get_cache_name(Partition,ops_cache), [set,protected,named_table,?TABLE_CONCURRENCY]),
    SnapshotCache = ets:new(get_cache_name(Partition,snapshot_cache), [set,protected,named_table,?TABLE_CONCURRENCY]),
    {ok, #state{partition=Partition, ops_cache=OpsCache, snapshot_cache=SnapshotCache}}.

handle_command({update, Key, DownstreamOp}, _Sender,
               State = #state{ops_cache = OpsCache, snapshot_cache=SnapshotCache})->
    true = op_insert_gc(Key,DownstreamOp, OpsCache, SnapshotCache),
    {reply, ok, State};


handle_command({store_ss, Key, Snapshot, CommitTime}, _Sender,
               State = #state{ops_cache = OpsCache, snapshot_cache=SnapshotCache})->
    internal_store_ss(Key,Snapshot,CommitTime,OpsCache,SnapshotCache),
    {noreply, State};


handle_command(_Message, _Sender, State) ->
    {noreply, State}.

handle_handoff_command(?FOLD_REQ{foldfun=Fun, acc0=Acc0} ,
                       _Sender,
                       State = #state{ops_cache = OpsCache}) ->
    F = fun({Key,Operation}, A) ->
                Fun(Key, Operation, A)
        end,
    Acc = ets:foldl(F, Acc0, OpsCache),
    {reply, Acc, State}.

handoff_starting(_TargetNode, State) ->
    {true, State}.

handoff_cancelled(State) ->
    {ok, State}.

handoff_finished(_TargetNode, State) ->
    {ok, State}.

handle_handoff_data(Data, State=#state{ops_cache=OpsCache}) ->
    {Key, Operation} = binary_to_term(Data),
    true = ets:insert(OpsCache, {Key, Operation}),
    {reply, ok, State}.

encode_handoff_item(Key, Operation) ->
    term_to_binary({Key, Operation}).

is_empty(State=#state{ops_cache=OpsCache}) ->
    case ets:first(OpsCache) of
        '$end_of_table' ->
            {true, State};
        _ ->
            {false, State}
    end.

delete(State=#state{ops_cache=OpsCache}) ->
    true = ets:delete(OpsCache),
    {ok, State}.

handle_coverage(_Req, _KeySpaces, _Sender, State) ->
    {stop, not_implemented, State}.

handle_exit(_Pid, _Reason, State) ->
    {noreply, State}.

terminate(_Reason, _State) ->
    ok.



%%---------------- Internal Functions -------------------%%


internal_store_ss(Key,Snapshot,CommitTime,OpsCache,SnapshotCache) ->
    SnapshotDict = case ets:lookup(SnapshotCache, Key) of
		       [] ->
			   vector_orddict:new();
		       [{_, SnapshotDictA}] ->
			   SnapshotDictA
		   end,
    SnapshotDict1=vector_orddict:insert_bigger(CommitTime,Snapshot, SnapshotDict),
    snapshot_insert_gc(Key,SnapshotDict1, SnapshotCache, OpsCache).


%% @doc This function takes care of reading. It is implemented here for not blocking the
%% vnode when the write function calls it. That is done for garbage collection.
<<<<<<< HEAD
-spec internal_read(key(), type(), snapshot_time(), txid() | ignore, ets:tid(), ets:tid()) -> {ok, snapshot()} | {error, reason()}.
internal_read(Key, Type, MinSnapshotTime, TxId, OpsCache, SnapshotCache) ->
    {LatestSnapshot,SnapshotCommitTime,IsFirst} =
	case ets:lookup(SnapshotCache, Key) of
	    [] ->
		{clocksi_materializer:new(Type),ignore,true};
	    [{_, SnapshotDict}] ->
		case vector_orddict:get_smaller(MinSnapshotTime, SnapshotDict) of
		    {undefined, IsF} ->
			{clocksi_materializer:new(Type),ignore,IsF};
		    {{SCT, LS},IsF}->
			{LS,SCT,IsF}
		end
	end,
=======
-spec internal_read(pid() | ignore, key(), type(), snapshot_time(), txid() | ignore, cache_id(), cache_id()) -> {ok, snapshot()} | {error, no_snapshot}.
internal_read(Sender, Key, Type, SnapshotTime, TxId, OpsCache, SnapshotCache) ->
    {SnapDict, LatestSnapshot, SnapshotCommitTime} = case ets:lookup(SnapshotCache, Key) of
        [] ->
            {orddict:new(), clocksi_materializer:new(Type), ignore};
        [{_, SnapshotDict}] ->
            case get_latest_snapshot(SnapshotDict, SnapshotTime) of
                {ok, no_snapshot} ->
                    {SnapshotDict, clocksi_materializer:new(Type), ignore};
                {ok, {SCT, LS}} ->
                    {SnapshotDict, LS, SCT}
            end
    end,
>>>>>>> c63eff2f
    case ets:lookup(OpsCache, Key) of
       [] ->
            {ok, LatestSnapshot};
	[{_, Ops}] ->
	    case length(Ops) of
		0 ->
		    {ok, LatestSnapshot};
		_ ->
		    case clocksi_materializer:materialize(Type, LatestSnapshot, SnapshotCommitTime, MinSnapshotTime, Ops, TxId) of
			{ok, Snapshot, CommitTime, NewSS} ->
			    %% the following checks for the case there were no snapshots and there were operations, but none was applicable
			    %% for the given snapshot_time
			    %% But is the snapshot not safe?
			    case (CommitTime==ignore) of 
				true->
				    {ok, Snapshot};
				false->
				    case NewSS and IsFirst of
					%% Only store the snapshot if it would be at the end of the list and has new operations added to the
					%% previous snapshot
					true ->
					    case TxId of
						ignore ->
						    internal_store_ss(Key,Snapshot,CommitTime,OpsCache,SnapshotCache);
						_ ->
						    materializer_vnode:store_ss(Key,Snapshot,CommitTime)
					    end;
					_ ->
					    ok
				    end,
				    {ok, Snapshot}
			    end;
			{error, Reason} ->
			    {error, Reason}
		    end
	    end
    end.

<<<<<<< HEAD

%% Should be called doesn't belong in SS
%% returns true if op is more recent than SS (i.e. is not in the ss)
%% returns false otw
belongs_to_snapshot_op(ignore, {_OpDc,_OpCommitTime}, _OpSs) ->
    true;
belongs_to_snapshot_op(SSTime, {OpDc,OpCommitTime}, OpSs) ->
    OpSs1 = dict:store(OpDc,OpCommitTime,OpSs),
    not vectorclock:le(OpSs1,SSTime).

%% @doc Operation to insert a Snapshot in the cache and start
%%      Garbage collection triggered by reads.
-spec snapshot_insert_gc(key(), orddict:orddict(),
                         ets:tid(),ets:tid() ) -> true.
snapshot_insert_gc(Key, SnapshotDict, SnapshotCache, OpsCache)->
    %% Should check op size here also, when run from op gc
    case (vector_orddict:size(SnapshotDict))==?SNAPSHOT_THRESHOLD of
=======
%% @doc Obtains, from an orddict of Snapshots, the latest snapshot that can be included in
%% a snapshot identified by SnapshotTime
-spec get_latest_snapshot(orddict:orddict(), snapshot_time())
                         -> {ok, {commit_time(), snapshot()}} | {ok, no_snapshot}.
get_latest_snapshot(SnapshotDict, SnapshotTime) ->
    case SnapshotDict of
        [] ->
            {ok, no_snapshot};
        [H|T] ->
            case orddict:filter(fun(Key, _Value) ->
                                        belongs_to_snapshot(Key, SnapshotTime) end, [H|T]) of
                [] ->
                    {ok, no_snapshot};
                [H1|T1] ->
                    % @todo The SnapshotDict should be organized such that the latest snapshot is in front.
                    {CommitTime, Snapshot} = lists:last([H1|T1]),
                    {ok, {CommitTime, Snapshot}}
            end
    end.

%% @doc Get a list of operations from an orddict of operations
-spec filter_ops([{any(),any()}]) -> {ok, [any()]}.
filter_ops(Ops) ->
    MapFun = fun(X) ->
            case X of
                  {_Key, Value} ->
                    Value;
                _ ->
                  []
            end
    end,
    {ok, lists:flatmap(MapFun, Ops)}.

%% @doc Check whether a commit time is included in a snapshot time.
-spec belongs_to_snapshot(commit_time(), snapshot_time()) -> boolean().
belongs_to_snapshot({Dc, CommitTime}, SnapshotTime) ->
	{ok, Ts} = vectorclock:get_clock_of_dc(Dc, SnapshotTime),
	CommitTime =< Ts.

%% @doc Operation to insert a snapshot in the cache and start
%%      garbage collection triggered by reads.
-spec snapshot_insert_gc(key(), orddict:orddict(), orddict:orddict(), cache_id(), cache_id()) -> true.
snapshot_insert_gc(Key, SnapshotDict, OpsDict, SnapshotCache, OpsCache)->
    case (orddict:size(SnapshotDict))==?SNAPSHOT_THRESHOLD of
>>>>>>> c63eff2f
        true ->
	    %% snapshots are no longer totally ordered
	    PrunedSnapshots=vector_orddict:sublist(SnapshotDict, 1, ?SNAPSHOT_MIN),
            FirstOp=vector_orddict:last(PrunedSnapshots),
            {CommitTime, _S} = FirstOp,
	    OpsDict = case ets:lookup(OpsCache, Key) of
			  []->
			      [];
			  [{_, Dict}]->
			      Dict
		      end,
            PrunedOps=prune_ops(OpsDict, CommitTime),
            ets:insert(SnapshotCache, {Key, PrunedSnapshots}),
            ets:insert(OpsCache, {Key, PrunedOps});
        false ->
            ets:insert(SnapshotCache, {Key, SnapshotDict})
    end.

%% @doc Remove from OpsDict all operations that have committed before Threshold.
<<<<<<< HEAD
-spec prune_ops(list(), snapshot_time())-> list().
prune_ops(OpsDict, Threshold)->
%% should write custom function for this in the vector_orddict
%% or have to just traverse the entire list?
%% since the list is ordered, can just stop when all values of
%% the op is smaller (i.e. not concurrent)
%% So can add a stop function to ordered_filter
%% Or can have the filter function return a tuple, one vale for stopping
%% one for including
    lists:filter(fun(Op) ->
			   OpCommitTime=Op#clocksi_payload.commit_time,
                           (belongs_to_snapshot_op(Threshold,OpCommitTime,Op#clocksi_payload.snapshot_time))
		   end, OpsDict).
=======
-spec prune_ops(orddict:orddict(), commit_time()) -> orddict:orddict().
prune_ops(OpsDict, Threshold) ->
    orddict:filter(fun(_Key, Value) ->
                           (belongs_to_snapshot(Threshold,(lists:last(Value))#clocksi_payload.snapshot_time)) end, OpsDict).
>>>>>>> c63eff2f


%% @doc Insert an operation and start garbage collection triggered by writes.
%% the mechanism is very simple; when there are more than OPS_THRESHOLD
%% operations for a given key, just perform a read, that will trigger
%% the GC mechanism.
-spec op_insert_gc(key(), clocksi_payload(), cache_id(), cache_id()) -> true.
op_insert_gc(Key, DownstreamOp, OpsCache, SnapshotCache)->
    OpsDict = case ets:lookup(OpsCache, Key) of
                  []->
                      [];
                  [{_, Dict}]->
                      Dict
              end,
    case (length(OpsDict))>=?OPS_THRESHOLD of
        true ->
            Type=DownstreamOp#clocksi_payload.type,
            SnapshotTime=DownstreamOp#clocksi_payload.snapshot_time,
            {_, _} = internal_read(Key, Type, SnapshotTime, ignore, OpsCache, SnapshotCache),
	    %% Have to get the new ops dict because the interal_read can change it
	    OpsDict1 = case ets:lookup(OpsCache, Key) of
	    		  []->
	    		      [];
	    		  [{_, ADict}]->
	    		      ADict
	    	       end,
            OpsDict2=[DownstreamOp|OpsDict1],
            ets:insert(OpsCache, {Key, OpsDict2});
        false ->
            OpsDict1=[DownstreamOp|OpsDict],
            ets:insert(OpsCache, {Key, OpsDict1})
    end.


-ifdef(TEST).

%% @doc Testing belongs_to_snapshot returns true when a commit time 
%% is smaller than a snapshot time
belongs_to_snapshot_test()->
	CommitTime1a= 1,
	CommitTime2a= 1,
	CommitTime1b= 1,
	CommitTime2b= 7,
	SnapshotClockDC1 = 5,
	SnapshotClockDC2 = 5,
	CommitTime3a= 5,
	CommitTime4a= 5,
	CommitTime3b= 10,
	CommitTime4b= 10,

	SnapshotVC=vectorclock:from_list([{1, SnapshotClockDC1}, {2, SnapshotClockDC2}]),
	?assertEqual(true, belongs_to_snapshot_op(
			     vectorclock:from_list([{1, CommitTime1a},{2,CommitTime1b}]), {1, SnapshotClockDC1}, SnapshotVC)),
	?assertEqual(true, belongs_to_snapshot_op(
			     vectorclock:from_list([{1, CommitTime2a},{2,CommitTime2b}]), {2, SnapshotClockDC2}, SnapshotVC)),
	?assertEqual(false, belongs_to_snapshot_op(
			      vectorclock:from_list([{1, CommitTime3a},{2,CommitTime3b}]), {1, SnapshotClockDC1}, SnapshotVC)),
	?assertEqual(false, belongs_to_snapshot_op(
			      vectorclock:from_list([{1, CommitTime4a},{2,CommitTime4b}]), {2, SnapshotClockDC2}, SnapshotVC)).


seq_write_test() ->
    OpsCache = ets:new(ops_cache, [set]),
    SnapshotCache = ets:new(snapshot_cache, [set]),
    Key = mycount,
    Type = riak_dt_gcounter,
    DC1 = 1,
    S1 = Type:new(),

    %% Insert one increment
    {ok,Op1} = Type:update(increment, a, S1),
    DownstreamOp1 = #clocksi_payload{key = Key,
                                     type = Type,
                                     op_param = {merge, Op1},
                                     snapshot_time = vectorclock:from_list([{DC1,10}]),
                                     commit_time = {DC1, 15},
                                     txid = 1
                                    },
    op_insert_gc(Key,DownstreamOp1, OpsCache, SnapshotCache),
    {ok, Res1} = internal_read(Key, Type, vectorclock:from_list([{DC1,16}]),ignore, OpsCache, SnapshotCache),
    ?assertEqual(1, Type:value(Res1)),
    %% Insert second increment
    {ok,Op2} = Type:update(increment, a, Res1),
    DownstreamOp2 = DownstreamOp1#clocksi_payload{
                      op_param = {merge, Op2},
                      snapshot_time=vectorclock:from_list([{DC1,16}]),
                      commit_time = {DC1,20},
                      txid=2},

    op_insert_gc(Key,DownstreamOp2, OpsCache, SnapshotCache),
    {ok, Res2} = internal_read(Key, Type, vectorclock:from_list([{DC1,21}]), ignore, OpsCache, SnapshotCache),
    ?assertEqual(2, Type:value(Res2)),

    %% Read old version
    {ok, ReadOld} = internal_read(Key, Type, vectorclock:from_list([{DC1,16}]), ignore, OpsCache, SnapshotCache),
    ?assertEqual(1, Type:value(ReadOld)).
    

multipledc_write_test() ->
    OpsCache = ets:new(ops_cache, [set]),
    SnapshotCache = ets:new(snapshot_cache, [set]),
    Key = mycount,
    Type = riak_dt_gcounter,
    DC1 = 1,
    DC2 = 2,
    S1 = Type:new(),

    %% Insert one increment in DC1
    {ok,Op1} = Type:update(increment, a, S1),
    DownstreamOp1 = #clocksi_payload{key = Key,
                                     type = Type,
                                     op_param = {merge, Op1},
                                     snapshot_time = vectorclock:from_list([{DC2,0}, {DC1,10}]),
                                     commit_time = {DC1, 15},
                                     txid = 1
                                    },
    op_insert_gc(Key,DownstreamOp1,OpsCache, SnapshotCache),
    {ok, Res1} = internal_read(Key, Type, vectorclock:from_list([{DC1,16},{DC2,0}]), ignore, OpsCache, SnapshotCache),
    ?assertEqual(1, Type:value(Res1)),

    %% Insert second increment in other DC
    {ok,Op2} = Type:update(increment, b, Res1),
    DownstreamOp2 = DownstreamOp1#clocksi_payload{
                      op_param = {merge, Op2},
                      snapshot_time=vectorclock:from_list([{DC2,16}, {DC1,16}]),
                      commit_time = {DC2,20},
                      txid=2},

    op_insert_gc(Key,DownstreamOp2,OpsCache, SnapshotCache),
    {ok, Res2} = internal_read(Key, Type, vectorclock:from_list([{DC1,16}, {DC2,21}]), ignore, OpsCache, SnapshotCache),
    ?assertEqual(2, Type:value(Res2)),

    %% Read old version
    {ok, ReadOld} = internal_read(Key, Type, vectorclock:from_list([{DC1,15}, {DC2,15}]), ignore, OpsCache, SnapshotCache),
    ?assertEqual(1, Type:value(ReadOld)).

concurrent_write_test() ->
    OpsCache = ets:new(ops_cache, [set]),
    SnapshotCache = ets:new(snapshot_cache, [set]),
    Key = mycount,
    Type = riak_dt_gcounter,
    DC1 = local,
    DC2 = remote,
    S1 = Type:new(),

    %% Insert one increment in DC1
    {ok,Op1} = Type:update(increment, a, S1),
    DownstreamOp1 = #clocksi_payload{key = Key,
                                     type = Type,
                                     op_param = {merge, Op1},
                                     snapshot_time = vectorclock:from_list([{DC1,0}, {DC2,0}]),
                                     commit_time = {DC2, 1},
                                     txid = 1
                                    },
    op_insert_gc(Key,DownstreamOp1,OpsCache, SnapshotCache),
    {ok, Res1} = internal_read(Key, Type, vectorclock:from_list([{DC2,1}, {DC1,0}]), ignore, OpsCache, SnapshotCache),
    ?assertEqual(1, Type:value(Res1)),

    %% Another concurrent increment in other DC
    {ok, Op2} = Type:update(increment, b, S1),
    DownstreamOp2 = #clocksi_payload{ key = Key,
				      type = Type,
				      op_param = {merge, Op2},
				      snapshot_time=vectorclock:from_list([{DC1,0}, {DC2,0}]),
				      commit_time = {DC1, 1},
				      txid=2},
    op_insert_gc(Key,DownstreamOp2,OpsCache, SnapshotCache),
    
    %% Read different snapshots
    {ok, ReadDC1} = internal_read(Key, Type, vectorclock:from_list([{DC1,1}, {DC2, 0}]), ignore, OpsCache, SnapshotCache),
    ?assertEqual(1, Type:value(ReadDC1)),
        io:format("Result1 = ~p", [ReadDC1]),
    {ok, ReadDC2} = internal_read(Key, Type, vectorclock:from_list([{DC1,0},{DC2,1}]), ignore, OpsCache, SnapshotCache),
    io:format("Result2 = ~p", [ReadDC2]),
    ?assertEqual(1, Type:value(ReadDC2)),
    
    %% Read snapshot including both increments
    {ok, Res2} = internal_read(Key, Type, vectorclock:from_list([{DC2,1}, {DC1,1}]), ignore, OpsCache, SnapshotCache),
    ?assertEqual(2, Type:value(Res2)).
    
%% Check that a read to a key that has never been read or updated, returns the CRDTs initial value
%% E.g., for a gcounter, return 0.
read_nonexisting_key_test() ->
	OpsCache = ets:new(ops_cache, [set]),
    SnapshotCache = ets:new(snapshot_cache, [set]),
    Type = riak_dt_gcounter,
    {ok, ReadResult} = internal_read(key, Type, vectorclock:from_list([{dc1,1}, {dc2, 0}]), ignore, OpsCache, SnapshotCache),
    ?assertEqual(0, Type:value(ReadResult)).
    
    
-endif.<|MERGE_RESOLUTION|>--- conflicted
+++ resolved
@@ -173,8 +173,7 @@
 
 %% @doc This function takes care of reading. It is implemented here for not blocking the
 %% vnode when the write function calls it. That is done for garbage collection.
-<<<<<<< HEAD
--spec internal_read(key(), type(), snapshot_time(), txid() | ignore, ets:tid(), ets:tid()) -> {ok, snapshot()} | {error, reason()}.
+-spec internal_read(key(), type(), snapshot_time(), txid() | ignore, cache_id(), cache_id()) -> {ok, snapshot()} | {error, no_snapshot}.
 internal_read(Key, Type, MinSnapshotTime, TxId, OpsCache, SnapshotCache) ->
     {LatestSnapshot,SnapshotCommitTime,IsFirst} =
 	case ets:lookup(SnapshotCache, Key) of
@@ -188,21 +187,6 @@
 			{LS,SCT,IsF}
 		end
 	end,
-=======
--spec internal_read(pid() | ignore, key(), type(), snapshot_time(), txid() | ignore, cache_id(), cache_id()) -> {ok, snapshot()} | {error, no_snapshot}.
-internal_read(Sender, Key, Type, SnapshotTime, TxId, OpsCache, SnapshotCache) ->
-    {SnapDict, LatestSnapshot, SnapshotCommitTime} = case ets:lookup(SnapshotCache, Key) of
-        [] ->
-            {orddict:new(), clocksi_materializer:new(Type), ignore};
-        [{_, SnapshotDict}] ->
-            case get_latest_snapshot(SnapshotDict, SnapshotTime) of
-                {ok, no_snapshot} ->
-                    {SnapshotDict, clocksi_materializer:new(Type), ignore};
-                {ok, {SCT, LS}} ->
-                    {SnapshotDict, LS, SCT}
-            end
-    end,
->>>>>>> c63eff2f
     case ets:lookup(OpsCache, Key) of
        [] ->
             {ok, LatestSnapshot};
@@ -241,8 +225,6 @@
 	    end
     end.
 
-<<<<<<< HEAD
-
 %% Should be called doesn't belong in SS
 %% returns true if op is more recent than SS (i.e. is not in the ss)
 %% returns false otw
@@ -255,56 +237,10 @@
 %% @doc Operation to insert a Snapshot in the cache and start
 %%      Garbage collection triggered by reads.
 -spec snapshot_insert_gc(key(), orddict:orddict(),
-                         ets:tid(),ets:tid() ) -> true.
+                         cache_id(),cache_id() ) -> true.
 snapshot_insert_gc(Key, SnapshotDict, SnapshotCache, OpsCache)->
     %% Should check op size here also, when run from op gc
     case (vector_orddict:size(SnapshotDict))==?SNAPSHOT_THRESHOLD of
-=======
-%% @doc Obtains, from an orddict of Snapshots, the latest snapshot that can be included in
-%% a snapshot identified by SnapshotTime
--spec get_latest_snapshot(orddict:orddict(), snapshot_time())
-                         -> {ok, {commit_time(), snapshot()}} | {ok, no_snapshot}.
-get_latest_snapshot(SnapshotDict, SnapshotTime) ->
-    case SnapshotDict of
-        [] ->
-            {ok, no_snapshot};
-        [H|T] ->
-            case orddict:filter(fun(Key, _Value) ->
-                                        belongs_to_snapshot(Key, SnapshotTime) end, [H|T]) of
-                [] ->
-                    {ok, no_snapshot};
-                [H1|T1] ->
-                    % @todo The SnapshotDict should be organized such that the latest snapshot is in front.
-                    {CommitTime, Snapshot} = lists:last([H1|T1]),
-                    {ok, {CommitTime, Snapshot}}
-            end
-    end.
-
-%% @doc Get a list of operations from an orddict of operations
--spec filter_ops([{any(),any()}]) -> {ok, [any()]}.
-filter_ops(Ops) ->
-    MapFun = fun(X) ->
-            case X of
-                  {_Key, Value} ->
-                    Value;
-                _ ->
-                  []
-            end
-    end,
-    {ok, lists:flatmap(MapFun, Ops)}.
-
-%% @doc Check whether a commit time is included in a snapshot time.
--spec belongs_to_snapshot(commit_time(), snapshot_time()) -> boolean().
-belongs_to_snapshot({Dc, CommitTime}, SnapshotTime) ->
-	{ok, Ts} = vectorclock:get_clock_of_dc(Dc, SnapshotTime),
-	CommitTime =< Ts.
-
-%% @doc Operation to insert a snapshot in the cache and start
-%%      garbage collection triggered by reads.
--spec snapshot_insert_gc(key(), orddict:orddict(), orddict:orddict(), cache_id(), cache_id()) -> true.
-snapshot_insert_gc(Key, SnapshotDict, OpsDict, SnapshotCache, OpsCache)->
-    case (orddict:size(SnapshotDict))==?SNAPSHOT_THRESHOLD of
->>>>>>> c63eff2f
         true ->
 	    %% snapshots are no longer totally ordered
 	    PrunedSnapshots=vector_orddict:sublist(SnapshotDict, 1, ?SNAPSHOT_MIN),
@@ -324,7 +260,6 @@
     end.
 
 %% @doc Remove from OpsDict all operations that have committed before Threshold.
-<<<<<<< HEAD
 -spec prune_ops(list(), snapshot_time())-> list().
 prune_ops(OpsDict, Threshold)->
 %% should write custom function for this in the vector_orddict
@@ -338,13 +273,6 @@
 			   OpCommitTime=Op#clocksi_payload.commit_time,
                            (belongs_to_snapshot_op(Threshold,OpCommitTime,Op#clocksi_payload.snapshot_time))
 		   end, OpsDict).
-=======
--spec prune_ops(orddict:orddict(), commit_time()) -> orddict:orddict().
-prune_ops(OpsDict, Threshold) ->
-    orddict:filter(fun(_Key, Value) ->
-                           (belongs_to_snapshot(Threshold,(lists:last(Value))#clocksi_payload.snapshot_time)) end, OpsDict).
->>>>>>> c63eff2f
-
 
 %% @doc Insert an operation and start garbage collection triggered by writes.
 %% the mechanism is very simple; when there are more than OPS_THRESHOLD
