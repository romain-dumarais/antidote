--- conflicted
+++ resolved
@@ -71,17 +71,8 @@
          handle_coverage/4,
          handle_exit/3]).
 
-<<<<<<< HEAD
 -type op_and_id() :: {non_neg_integer(),#clocksi_payload{}}.
 
--record(state, {
-	  partition :: partition_id(),
-	  ops_cache :: cache_id(),
-	  snapshot_cache :: cache_id(),
-	  is_ready :: boolean()}).
-
-=======
->>>>>>> 02fbd7c4
 start_vnode(I) ->
     riak_core_vnode_master:get_vnode_pid(I, ?MODULE).
 
@@ -390,15 +381,10 @@
 					       materialized_snapshot = LatestSnapshot1,
 					       snapshot_time = SnapshotCommitTime1, is_newest_snapshot = IsFirst1};
 		    [Tuple] ->
-<<<<<<< HEAD
 			{Key,Length1,_OpId,_ListLen,AllOps} = tuple_to_key(Tuple,false),
-			{Length1, AllOps, LatestSnapshot1, SnapshotCommitTime1, IsFirst1}
-=======
-			{Key,Length1,_OpId,_ListLen,AllOps} = tuple_to_key(Tuple),
 			#snapshot_get_response{number_of_ops = Length1, ops_list = AllOps,
 					       materialized_snapshot = LatestSnapshot1,
 					       snapshot_time = SnapshotCommitTime1, is_newest_snapshot = IsFirst1}
->>>>>>> 02fbd7c4
 		end
 	end,
     %% Now apply the operations to the snapshot
@@ -526,7 +512,6 @@
 check_filter(_Fun,Id,Last,_NewId,_Tuple,NewSize,NewOps) when (Id == Last) ->
     {NewSize,NewOps};
 check_filter(Fun,Id,Last,NewId,Tuple,NewSize,NewOps) ->
-    io:format("the id ~w,~w",[Id,Last]),
     Op = element(Id, Tuple),
     case Fun(Op) of
 	true ->
