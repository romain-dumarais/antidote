%% -------------------------------------------------------------------
%%
%% Copyright (c) 2014 SyncFree Consortium.  All Rights Reserved.
%%
%% This file is provided to you under the Apache License,
%% Version 2.0 (the "License"); you may not use this file
%% except in compliance with the License.  You may obtain
%% a copy of the License at
%%
%%   http://www.apache.org/licenses/LICENSE-2.0
%%
%% Unless required by applicable law or agreed to in writing,
%% software distributed under the License is distributed on an
%% "AS IS" BASIS, WITHOUT WARRANTIES OR CONDITIONS OF ANY
%% KIND, either express or implied.  See the License for the
%% specific language governing permissions and limitations
%% under the License.
%%
%% -------------------------------------------------------------------
%% @doc The coordinator for a given Clock SI interactive transaction.
%%      It handles the state of the tx and executes the operations sequentially
%%      by sending each operation to the responsible clockSI_vnode of the
%%      involved key. when a tx is finalized (committed or aborted, the fsm
%%      also finishes.

-module(clocksi_interactive_tx_coord_fsm).

-behavior(gen_fsm).

-include("antidote.hrl").

%% API
-export([start_link/2, start_link/1]).

%% Callbacks
-export([init/1, code_change/4, handle_event/3, handle_info/3,
         handle_sync_event/4, terminate/3]).

%% States
-export([execute_op/3, finish_op/3, prepare/2, prepare_2pc/2,
         receive_prepared/2, single_committing/2, committing_2pc/3, committing/2, receive_committed/2, abort/2,
         reply_to_client/2]).

%%---------------------------------------------------------------------
%% @doc Data Type: state
%% where:
%%    from: the pid of the calling process.
%%    txid: transaction id handled by this fsm, as defined in src/antidote.hrl.
%%    updated_partitions: the partitions where update operations take place.
%%    num_to_ack: when sending prepare_commit,
%%                number of partitions that have acked.
%%    prepare_time: transaction prepare time.
%%    commit_time: transaction commit time.
%%    state: state of the transaction: {active|prepared|committing|committed}
%%----------------------------------------------------------------------
-record(state, {
          from,
          transaction :: tx(),
          updated_partitions :: list(),
          num_to_ack :: integer(),
          prepare_time :: integer(),
          commit_time :: integer(),
          commit_protocol :: term(),
          state:: atom()}).

%%%===================================================================
%%% API
%%%===================================================================

start_link(From, Clientclock) ->
    gen_fsm:start_link(?MODULE, [From, Clientclock], []).

start_link(From) ->
    gen_fsm:start_link(?MODULE, [From, ignore], []).

finish_op(From, Key,Result) ->
    gen_fsm:send_event(From, {Key, Result}).

%%%===================================================================
%%% States
%%%===================================================================

%% @doc Initialize the state.
init([From, ClientClock]) ->
    {ok, SnapshotTime} = case ClientClock of
        ignore ->
            get_snapshot_time();
        _ ->
            get_snapshot_time(ClientClock)
    end,
    DcId = dc_utilities:get_my_dc_id(),
    {ok, LocalClock} = vectorclock:get_clock_of_dc(DcId, SnapshotTime),
    TransactionId = #tx_id{snapshot_time=LocalClock, server_pid=self()},
    Transaction = #transaction{snapshot_time=LocalClock,
                               vec_snapshot_time=SnapshotTime,
                               txn_id=TransactionId},
    SD = #state{
            transaction = Transaction,
            updated_partitions=[],
            prepare_time=0
           },
    From ! {ok, TransactionId},
    {ok, execute_op, SD}.

%% @doc Contact the leader computed in the prepare state for it to execute the
%%      operation, wait for it to finish (synchronous) and go to the prepareOP
%%       to execute the next operation.
execute_op({Op_type, Args}, Sender,
           SD0=#state{transaction=Transaction, from=_From,
                      updated_partitions=Updated_partitions}) ->
    case Op_type of
        prepare ->
            case Args of
            two_phase ->
                {next_state, prepare_2pc, SD0#state{from=Sender, commit_protocol=Args}, 0};
            _ ->
                {next_state, prepare, SD0#state{from=Sender, commit_protocol=Args}, 0}
            end;
        read ->
            {Key, Type}=Args,
            Preflist = log_utilities:get_preflist_from_key(Key),
            IndexNode = hd(Preflist),
            case clocksi_vnode:read_data_item(IndexNode, Transaction,
                                              Key, Type) of
                {error, Reason} ->
                    {reply, {error, Reason}, abort, SD0, 0};
                {ok, Snapshot} ->
                    ReadResult = Type:value(Snapshot),
                    {reply, {ok, ReadResult}, execute_op, SD0}
            end;
        update ->
            {Key, Type, Param}=Args,
            Preflist = log_utilities:get_preflist_from_key(Key),
            IndexNode = hd(Preflist),
            case generate_downstream_op(Transaction, IndexNode, Key, Type, Param) of
                {ok, DownstreamRecord} ->
                    case clocksi_vnode:update_data_item(IndexNode, Transaction,
                                                Key, Type, DownstreamRecord) of
                        ok ->
                            case lists:member(IndexNode, Updated_partitions) of
                                false ->
                                    New_updated_partitions=
                                        lists:append(Updated_partitions, [IndexNode]),
                                    {reply, ok, execute_op,
                                    SD0#state
                                    {updated_partitions= New_updated_partitions}};
                                true->
                                    {reply, ok, execute_op, SD0}
                            end;
                        {error, Reason} ->
                            {reply, {error, Reason}, abort, SD0, 0}
                    end;
                {error, Reason} ->
                    {reply, {error, Reason}, abort, SD0, 0}
            end
    end.


%% @doc this state sends a prepare message to all updated partitions and goes
%%      to the "receive_prepared"state.
prepare(timeout, SD0=#state{
                        transaction = Transaction,
                        updated_partitions=Updated_partitions, from=_From}) ->
    case length(Updated_partitions) of
        0->
            Snapshot_time=Transaction#transaction.snapshot_time,
            {next_state, committing,
            SD0#state{state=committing, commit_time=Snapshot_time}, 0};
        1-> 
            clocksi_vnode:single_commit(Updated_partitions, Transaction),
            {next_state, single_committing,
            SD0#state{state=committing, num_to_ack=1}};
        _->
            clocksi_vnode:prepare(Updated_partitions, Transaction),
            Num_to_ack=length(Updated_partitions),
            {next_state, receive_prepared,
            SD0#state{num_to_ack=Num_to_ack, state=prepared}}
    end.
%% @doc state called when 2pc is forced independently of the number of partitions
%%      involved in the txs.
prepare_2pc(timeout, SD0=#state{
                        transaction = Transaction,
                        updated_partitions=Updated_partitions, from=From}) ->
    case length(Updated_partitions) of
        0->
            Snapshot_time=Transaction#transaction.snapshot_time,
            gen_fsm:reply(From, {ok, Snapshot_time}),
            {next_state, committing_2pc,
            SD0#state{state=committing, commit_time=Snapshot_time}};
        _->
            clocksi_vnode:prepare(Updated_partitions, Transaction),
            Num_to_ack=length(Updated_partitions),
            {next_state, receive_prepared,
            SD0#state{num_to_ack=Num_to_ack, state=prepared}}
    end.

%% @doc in this state, the fsm waits for prepare_time from each updated
%%      partitions in order to compute the final tx timestamp (the maximum
%%      of the received prepare_time).
receive_prepared({prepared, ReceivedPrepareTime},
                 S0=#state{num_to_ack=NumToAck,
                           commit_protocol=CommitProtocol,
                           from=From, prepare_time=PrepareTime}) ->
    MaxPrepareTime = max(PrepareTime, ReceivedPrepareTime),
    case NumToAck of 1 ->
            case CommitProtocol of
            two_phase ->
                gen_fsm:reply(From, {ok, MaxPrepareTime}),
                {next_state, committing_2pc,
                S0#state{prepare_time=MaxPrepareTime, commit_time=MaxPrepareTime, state=committing}};
            _ ->
                {next_state, committing,
                S0#state{prepare_time=MaxPrepareTime, commit_time=MaxPrepareTime, state=committing}, 0}
            end;
        _ ->
            {next_state, receive_prepared,
             S0#state{num_to_ack= NumToAck-1, prepare_time=MaxPrepareTime}}
    end;

receive_prepared(abort, S0) ->
    {next_state, abort, S0, 0};

receive_prepared(timeout, S0) ->
    {next_state, abort, S0, 0}.

single_committing({committed, CommitTime}, S0=#state{from=_From}) ->
    {next_state, reply_to_client, S0#state{prepare_time=CommitTime, commit_time=CommitTime, state=committed}, 0}.
    

%% @doc after receiving all prepare_times, send the commit message to all
%%      updated partitions, and go to the "receive_committed" state.
%%      This state expects other process to sen the commit message to 
%%      start the commit phase.
committing_2pc(commit, Sender, SD0=#state{transaction = Transaction,
                              updated_partitions=Updated_partitions,
                              commit_time=Commit_time}) ->
    NumToAck=length(Updated_partitions),
    case NumToAck of
        0 ->
            {next_state, reply_to_client,
             SD0#state{state=committed, from=Sender},0};
        _ ->
            clocksi_vnode:commit(Updated_partitions, Transaction, Commit_time),
            {next_state, receive_committed,
             SD0#state{num_to_ack=NumToAck, from=Sender, state=committing}}
    end.

%% @doc after receiving all prepare_times, send the commit message to all
%%      updated partitions, and go to the "receive_committed" state.
%%      This state is used when no commit message from the client is
%%      expected 
committing(timeout, SD0=#state{transaction = Transaction,
                              updated_partitions=Updated_partitions,
                              commit_time=Commit_time}) ->
    NumToAck=length(Updated_partitions),
    case NumToAck of
        0 ->
            {next_state, reply_to_client,
             SD0#state{state=committed},0};
        _ ->
            clocksi_vnode:commit(Updated_partitions, Transaction, Commit_time),
            {next_state, receive_committed,
             SD0#state{num_to_ack=NumToAck, state=committing}}
    end.

%% @doc the fsm waits for acks indicating that each partition has successfully

%% @doc the fsm waits for acks indicating that each partition has successfully
%%	committed the tx and finishes operation.
%%      Should we retry sending the committed message if we don't receive a
%%      reply from every partition?
%%      What delivery guarantees does sending messages provide?
receive_committed(committed, S0=#state{num_to_ack= NumToAck}) ->
    case NumToAck of
        1 ->
            {next_state, reply_to_client, S0#state{state=committed}, 0};
        _ ->
           {next_state, receive_committed, S0#state{num_to_ack= NumToAck-1}}
    end.

%% @doc when an error occurs or an updated partition 
%% does not pass the certification check, the transaction aborts.
abort(timeout, SD0=#state{transaction = Transaction,
                          updated_partitions=UpdatedPartitions}) ->
    clocksi_vnode:abort(UpdatedPartitions, Transaction),
    {next_state, reply_to_client, SD0#state{state=aborted},0};

abort(abort, SD0=#state{transaction = Transaction,
                        updated_partitions=UpdatedPartitions}) ->
    clocksi_vnode:abort(UpdatedPartitions, Transaction),
    {next_state, reply_to_client, SD0#state{state=aborted},0}.

%% @doc when the transaction has committed or aborted,
%%       a reply is sent to the client that started the transaction.
reply_to_client(timeout, SD=#state{from=From, transaction=Transaction,
                                   state=TxState, commit_time=CommitTime}) ->
    if undefined =/= From ->
        TxId = Transaction#transaction.txn_id,
        Reply = case TxState of
            committed ->
                DcId = dc_utilities:get_my_dc_id(),
                CausalClock = vectorclock:set_clock_of_dc(
                  DcId, CommitTime, Transaction#transaction.vec_snapshot_time),
                {ok, {TxId, CausalClock}};
            aborted->
                {aborted, TxId};
            Reason->
                {TxId, Reason}
        end,
        gen_fsm:reply(From,Reply);
      true -> ok
    end,
    {stop, normal, SD}.

%% =============================================================================

handle_info(_Info, _StateName, StateData) ->
    {stop,badmsg,StateData}.

handle_event(_Event, _StateName, StateData) ->
    {stop,badmsg,StateData}.

handle_sync_event(_Event, _From, _StateName, StateData) ->
    {stop,badmsg,StateData}.

code_change(_OldVsn, StateName, State, _Extra) -> {ok, StateName, State}.

terminate(_Reason, _SN, _SD) ->
    ok.

%%%===================================================================
%%% Internal Functions
%%%===================================================================

%%@doc Set the transaction Snapshot Time to the maximum value of:
%%     1.ClientClock, which is the last clock of the system the client
%%       starting this transaction has seen, and
%%     2.machine's local time, as returned by erlang:now().
-spec get_snapshot_time(ClientClock :: vectorclock:vectorclock())
                       -> {ok, vectorclock:vectorclock()} | {error,term()}.
get_snapshot_time(ClientClock) ->
    wait_for_clock(ClientClock).

-spec get_snapshot_time() -> {ok, vectorclock:vectorclock()} | {error, term()}.
get_snapshot_time() ->
    Now = clocksi_vnode:now_microsec(erlang:now()),
    case vectorclock:get_stable_snapshot() of
        {ok, VecSnapshotTime} ->
            DcId = dc_utilities:get_my_dc_id(),
            SnapshotTime = dict:update(DcId,
                                       fun (_Old) -> Now end,
                                       Now, VecSnapshotTime),
            {ok, SnapshotTime};
        {error, Reason} ->
            {error, Reason}
    end.

-spec wait_for_clock(Clock :: vectorclock:vectorclock()) ->
                           {ok, vectorclock:vectorclock()} | {error, term()}.
wait_for_clock(Clock) ->
   case get_snapshot_time() of
       {ok, VecSnapshotTime} ->
           case vectorclock:ge(VecSnapshotTime, Clock) of
               true ->
                   %% No need to wait
                   {ok, VecSnapshotTime};
               false ->
                   %% wait for snapshot time to catch up with Client Clock
<<<<<<< HEAD
                   timer:sleep(50),
=======
                   timer:sleep(10),
>>>>>>> c312c7fd
                   wait_for_clock(Clock)
           end;
       {error, Reason} ->
          {error, Reason}
  end.

generate_downstream_op(Txn, IndexNode, Key, Type, Param) ->
    clocksi_downstream:generate_downstream_op(Txn, IndexNode, Key, Type, Param).<|MERGE_RESOLUTION|>--- conflicted
+++ resolved
@@ -366,11 +366,7 @@
                    {ok, VecSnapshotTime};
                false ->
                    %% wait for snapshot time to catch up with Client Clock
-<<<<<<< HEAD
-                   timer:sleep(50),
-=======
                    timer:sleep(10),
->>>>>>> c312c7fd
                    wait_for_clock(Clock)
            end;
        {error, Reason} ->
