%% -------------------------------------------------------------------
%%
%% Copyright (c) 2014 SyncFree Consortium.  All Rights Reserved.
%%
%% This file is provided to you under the Apache License,
%% Version 2.0 (the "License"); you may not use this file
%% except in compliance with the License.  You may obtain
%% a copy of the License at
%%
%%   http://www.apache.org/licenses/LICENSE-2.0
%%
%% Unless required by applicable law or agreed to in writing,
%% software distributed under the License is distributed on an
%% "AS IS" BASIS, WITHOUT WARRANTIES OR CONDITIONS OF ANY
%% KIND, either express or implied.  See the License for the
%% specific language governing permissions and limitations
%% under the License.
%%
%% -------------------------------------------------------------------

%%@doc This file is the public api of antidote

-module(antidote).

-include("antidote.hrl").

%% API for applications
-export([ start/0, stop/0,
         start_transaction/2,
         start_transaction/3,
         read_objects/2,
         read_objects/3,
         read_objects/4,
         update_objects/2,
         update_objects/3,
         update_objects/4,
         abort_transaction/1,
         commit_transaction/1,
         create_bucket/2,
         create_object/3,
         delete_object/1,
         register_pre_hook/3,
         register_post_hook/3,
         unregister_hook/2
        ]).

%% ==========================================================
%% Old APIs, We would still need them for tests and benchmarks
-export([append/3,
         read/2,
         clocksi_execute_tx/4,
         clocksi_execute_tx/3,
         clocksi_execute_tx/2,
         clocksi_execute_tx/1,
         clocksi_execute_int_tx/1,
         clocksi_read/3,
         clocksi_read/2,
         clocksi_bulk_update/2,
         clocksi_bulk_update/1,
         clocksi_istart_tx/2,
         clocksi_istart_tx/1,
         clocksi_istart_tx/0,
         clocksi_iread/3,
         clocksi_iupdate/4,
         clocksi_iprepare/1,
         clocksi_full_icommit/1,
         clocksi_icommit/1]).
%% ===========================================================

%% Public API

-spec start() -> {ok, _} | {error, term()}.
start() ->
  application:ensure_all_started(antidote).

-spec stop() -> ok.
stop() ->
  application:stop(antidote).


-spec start_transaction(Clock::snapshot_time() | ignore , Properties::txn_properties(), boolean())
                       -> {ok, txid()} | {error, reason()}.
start_transaction(Clock, _Properties, KeepAlive) ->
    clocksi_istart_tx(Clock, KeepAlive).

-spec start_transaction(Clock::snapshot_time(), Properties::txn_properties())
                       -> {ok, txid()} | {error, reason()}.
start_transaction(Clock, _Properties) ->
    clocksi_istart_tx(Clock, false).

-spec abort_transaction(TxId::txid()) -> {error, reason()}.
abort_transaction(_TxId) ->
    %% TODO
    {error, operation_not_implemented}.

-spec commit_transaction(TxId::txid()) ->
                                {ok, snapshot_time()} | {error, reason()}.
commit_transaction(TxId) ->
    case clocksi_full_icommit(TxId) of
        {ok, {_TxId, CommitTime}} ->
            {ok, CommitTime};
        {error, Reason} ->
            {error, Reason};
        Other ->
            {error, Other}
    end.

-spec read_objects(Objects::[bound_object()], TxId::txid())
                  -> {ok, [term()]} | {error, reason()}.
<<<<<<< HEAD
read_objects(Objects, TxId) ->
    %%TODO: Transaction co-ordinator handles multiple reads
    %% Executes each read as in a interactive transaction
    Results = lists:map(fun({Key, Type, _Bucket}) ->
                                case clocksi_iread(TxId, Key, Type) of
                                    {ok, Res} ->
                                        Res;
                                    {error, Reason} ->
                                        {error, Reason}
                                end
                        end, Objects),
    Errors = lists:filter(fun(Item) ->
            case Item of
              {error, _Reason} -> true;
              _ -> false
            end
        end,
        Results),
    case Errors of
        [] -> {ok, Results};
        _ -> {error, lists:map(fun({error, Error}) -> Error end, Errors)}
=======
read_objects(BoundObjects, TxId) ->
    {_, _, CoordFsmPid} = TxId,
    NewObjects = lists:map(fun({Key, Type, Bucket}) ->
                                case materializer:check_operations([{read, {{Key, Bucket}, Type}}]) of
                                    ok ->
                                        {{Key, Bucket}, Type};
                                    {error, Reason} ->
                                        lager:debug("typing problem, check your ops! ~n~p", [Reason]),
                                        {error, Reason}
                                end
                           end, BoundObjects),
    case lists:member({error, type_check}, NewObjects) of
        true -> {error, type_check};
        false ->
            case gen_fsm:sync_send_event(CoordFsmPid, {read_objects, NewObjects}, ?OP_TIMEOUT) of
                     {ok, Res} ->
                         {ok, Res};
                     {error, Reason} -> {error, Reason}
                 end
>>>>>>> f8f3d36a
    end.

-spec update_objects([{bound_object(), op_name(), op_param()}], txid())
                    -> ok | {error, reason()}.
update_objects(Updates, TxId) ->
<<<<<<< HEAD
    %% TODO: How to generate Actor,
    %% Actor ID must be removed from crdt update interface
    Actor = TxId,
    %% Execute each update as in an interactive transaction
    Results = lists:map(
                fun({{Key, Type, _Bucket}, Op, OpParam}) ->
                        case clocksi_iupdate(TxId, Key, Type,
                                             {{Op, OpParam}, Actor}) of
                            ok -> ok;
                            {error, Reason} ->
                                {error, Reason}
                        end
                end, Updates),
    Errors = lists:foldl(fun(Item, L) ->
            case Item of
                ok -> L;
                {error, Reason} -> [Reason|L]
            end
        end,
        [],
        Results),
    case Errors of
        [] -> ok;
        _ -> {error, Errors}
=======
    {_, _, CoordFsmPid} = TxId,
    case check_and_format_ops(Updates) of
        {error, Reason} ->
            {error, Reason};
        Operations ->
            case gen_fsm:sync_send_event(CoordFsmPid, {update_objects, Operations}, ?OP_TIMEOUT) of
                ok ->
                    ok;
                {aborted, TxId} ->
                    {error, {aborted, TxId}};
                {error, Reason} ->
                    {error, Reason}
            end
>>>>>>> f8f3d36a
    end.

%% For static transactions: bulk updates and bulk reads
-spec update_objects(snapshot_time() | ignore , term(), [{bound_object(), op_name(), op_param()}]) ->
                            {ok, snapshot_time()} | {error, reason()}.
update_objects(Clock, Properties, Updates) ->
    update_objects(Clock, Properties, Updates, false).

<<<<<<< HEAD
update_objects(Clock, _Properties, Updates, StayAlive) ->
    Actor = actor, %% TODO: generate unique actors
    Operations = lists:map(
                   fun({{Key, Type, _Bucket}, Op, OpParam}) ->
                           {update, {Key, Type, {{Op,OpParam}, Actor}}}
                   end,
                   Updates),
    SingleKey = case Operations of
                    [_O] -> %% Single key update
                        case Clock of
                            ignore -> true;
                            _ -> false
                        end;
                    [_H|_T] -> false
                end,
    case SingleKey of
        true ->  %% if single key, execute the fast path
            [{update, {K, T, Op}}] = Operations,
            case append(K, T, Op) of
                {ok, {_TxId, [], CT}} ->
                    {ok, CT};
=======
-spec update_objects(snapshot_time() | ignore , term(), [{bound_object(), op_name(), op_param()}], boolean()) ->
    {ok, snapshot_time()} | {error, reason()}.
update_objects(_Clock, _Properties, [], _StayAlive) ->
    {ok, vectorclock:new()};
update_objects(ClientCausalVC, _Properties, Updates, StayAlive) ->
    case check_and_format_ops(Updates) of
        {error, Reason} ->
            {error, Reason};
        Operations ->
            start_static_transaction(update_objects, Operations, StayAlive, ClientCausalVC)
    end.

%% @doc The following function is called by the static versions of read and update_objects
%%      to execute a static transaction.
-spec start_static_transaction(update_objects | read_objects, list(), boolean(), vectorclock()) -> {ok, vectorclock()} | {error, reason()}.
start_static_transaction(TransactionKind, ListOfOperations, StayAlive, ClientCausalVC) ->
            TxPid = case StayAlive of
                true ->
                    whereis(clocksi_interactive_tx_coord_fsm:generate_name(self()));
                false ->
                    undefined
            end,
            case TxPid of
                undefined ->
                    {ok, _CoordFSM} = clocksi_interactive_tx_coord_sup:start_fsm([self(), ClientCausalVC, update_clock, StayAlive, {TransactionKind, ListOfOperations}]);
                TxPid ->
                    ok = gen_fsm:send_event(TxPid, {start_tx, self(), ClientCausalVC, update_clock, {TransactionKind, ListOfOperations}})
            end,
            receive
                Reply ->
                    Reply
            end.


%% @doc This function is used temporarily to unify the
%% interfaces of old and new transactions. It should
%% be removed once tests call only the new interface.
%% It checks the format of the
%% operation for compatibility with
%% some systests that call updates with
%% {Operation, Params} (as a single parameter),
%% and Operation, Params (two separate parameters).
-spec check_and_format_ops([{key(), type(), bucket(), op(), op_param()} | {key(), type(), bucket(), {op(), op_param()}}]) ->
                                [{{key(), bucket()}, type(), {op(), op_param()}}] | {error, reason()}.
check_and_format_ops(Updates) ->
    try
        lists:map(fun(Update) ->
            {Key, Type, Bucket, Op} = case Update of
                {{K, T, B}, O} ->
                    {K, T, B, O};
                {{K, T, B}, O, P} ->
                    {K, T, B, {O, P}}
            end,
            case materializer:check_operations([{update, {{Key, Bucket}, Type, Op}}]) of
                ok ->
                    {{Key, Bucket}, Type, Op};
>>>>>>> f8f3d36a
                {error, Reason} ->
                    throw(Reason)
            end
        end, Updates)
    catch
        _:Reason ->
            {error, Reason}
    end.


read_objects(Clock, Properties, Objects) ->
    read_objects(Clock, Properties, Objects, false).

-spec read_objects(vectorclock(), any(), [bound_object()], boolean()) ->
                        {ok, list(), vectorclock()} | {error, reason()}.
read_objects(Clock, _Properties, Objects, StayAlive) ->
    Args = lists:map(
             fun({Key, Type, Bucket}) ->
                     {read, {{Key,Bucket}, Type}}
             end,
             Objects),
    SingleKey = case Args of
                    [_O] -> %% Single key update
                        case Clock of
                            ignore -> true;
                            _ -> false
                        end;
                    [_H|_T] -> false
                end,
    case SingleKey of
        true -> %% Execute the fast path
            [{read, {Key, Type}}] = Args,
            case materializer:check_operations([{read, {Key, Type}}]) of
                ok ->
                    {ok, Val, CommitTime} = clocksi_interactive_tx_coord_fsm:
                        perform_singleitem_read(Key,Type),
                    {ok, [Val], CommitTime};
                {error, Reason} ->
                    {error, Reason}
            end;
        false ->
            case application:get_env(antidote, txn_prot) of
                {ok, clocksi} ->
                    case clocksi_execute_tx(Clock, Args, update_clock, StayAlive) of
                        {ok, {_TxId, Result, CommitTime}} ->
                            {ok, Result, CommitTime};
                        {error, Reason} -> {error, Reason}
                    end;
                {ok, gr} ->
                    case Args of
                        [_Op] -> %% Single object read = read latest value
                            start_static_transaction(read_objects, Objects, StayAlive, Clock);
                        [_|_] -> %% Read Multiple objects  = read from a snapshot
                            %% Snapshot includes all updates committed at time GST
                            %% from local and remore replicas
                            case gr_snapshot_read(Clock, Args) of
                                {ok, {_TxId, Result, CommitTime}} ->
                                    {ok, Result, CommitTime};
                                {error, Reason} -> {error, Reason}
                            end
                    end
            end
    end.

%% Object creation and types
create_bucket(_Bucket, _Type) ->
    %% TODO: Bucket is not currently supported
    {error, operation_not_supported}.

create_object(_Key, _Type, _Bucket) ->
    %% TODO: Object creation is not currently supported
    {error, operation_not_supported}.

delete_object({_Key, _Type, _Bucket}) ->
    %% TODO: Object deletion is not currently supported
    {error, operation_not_supported}.

-spec register_post_hook(bucket(), module_name(), function_name()) -> ok | {error, function_not_exported}.
register_post_hook(Bucket, Module, Function) ->
    antidote_hooks:register_post_hook(Bucket, Module, Function).

-spec register_pre_hook(bucket(), module_name(), function_name()) -> ok | {error, function_not_exported}.
register_pre_hook(Bucket, Module, Function) ->
    antidote_hooks:register_pre_hook(Bucket, Module, Function).

-spec unregister_hook(pre_commit | post_commit, bucket()) -> ok.
unregister_hook(Prefix, Bucket) ->
    antidote_hooks:unregister_hook(Prefix, Bucket).

%% =============================================================================
%% OLD API, We might still need them

%% @doc The append/2 function adds an operation to the log of the CRDT
%%      object stored at some key.
-spec append(key(), type(), {op() | transfer,term()}) ->
                    {ok, {txid(), [], snapshot_time()}} | {error, term()}.
append(Key, Type, OpParams) ->
    case materializer:check_operations([{update,
                                         {Key, Type, OpParams}}]) of
        ok ->
            clocksi_interactive_tx_coord_fsm:
                perform_singleitem_update(Key, Type, OpParams);
        {error, Reason} ->
            {error, Reason}
    end.

%% @doc The read/2 function returns the current value for the CRDT
%%      object stored at some key.
-spec read(key(), type()) -> {ok, val()} | {error, reason()} | {error, {type_check, term()}}.
read(Key, Type) ->
    case materializer:check_operations([{read, {Key, Type}}]) of
        ok ->
            {ok, Val, _CommitTime} = clocksi_interactive_tx_coord_fsm:
                perform_singleitem_read(Key,Type),
            {ok, Val};
        {error, Reason} ->
            {error, Reason}
    end.


%% Clock SI API
%% TODO: Move these functions into clocksi files. Public interface should only
%%       contain generic transaction interface

%% @doc Starts a new ClockSI transaction.
%%      Input:
%%      ClientClock: last clock the client has seen from a successful transaction.
%%      Operations: the list of the operations the transaction involves.
%%      Returns:
%%      an ok message along with the result of the read operations involved in the
%%      the transaction, in case the tx ends successfully.
%%      error message in case of a failure.
%%
-spec clocksi_execute_tx(Clock :: snapshot_time(),
                         [client_op()],snapshot_time(),boolean()) -> {ok, {txid(), [snapshot()], snapshot_time()}} | {error, term()}.
clocksi_execute_tx(Clock, Operations, UpdateClock, KeepAlive) ->
    {ok, TxId} = start_transaction(Clock, [UpdateClock], KeepAlive),
    ReadSet = execute_ops(Operations, TxId, []),
    {ok, CommitTime} = commit_transaction(TxId),
    case ReadSet of
        {error, Reason} ->
            {error, Reason};
        _ ->
            {ok, {TxId, ReadSet, CommitTime}}
    end.

clocksi_execute_tx(Clock, Operations, UpdateClock) ->
    clocksi_execute_tx(Clock, Operations, UpdateClock, false).

clocksi_execute_tx(Clock, Operations) ->
    clocksi_execute_tx(Clock, Operations, update_clock).

-spec clocksi_execute_tx([client_op()]) -> {ok, {txid(), [snapshot()], snapshot_time()}} | {error, term()}.
clocksi_execute_tx(Operations) ->
    clocksi_execute_tx(ignore, Operations).

-spec clocksi_execute_int_tx([client_op()]) -> {ok, {txid(), [snapshot()], snapshot_time()}} | {error, term()}.
clocksi_execute_int_tx(Operations) ->
    {ok, TxId} = clocksi_istart_tx(),
    case execute_ops(Operations, TxId, []) of
        {error, Reason} ->
            {error, Reason};
        ReadSet ->
            case clocksi_full_icommit(TxId) of
                {ok, {TxId, CommitTime}} ->
                    {ok, {TxId, ReadSet, CommitTime}};
                Other ->
                    Other
            end
    end.

-spec clocksi_bulk_update(ClientClock:: snapshot_time(),
                          [client_op()]) -> {ok, {txid(), [snapshot()], snapshot_time()}} | {error, term()}.
clocksi_bulk_update(ClientClock, Operations) ->
    clocksi_execute_tx(ClientClock, Operations).

-spec clocksi_bulk_update([client_op()]) -> {ok, {txid(), [snapshot()], snapshot_time()}} | {error, term()}.
clocksi_bulk_update(Operations) ->
    clocksi_execute_tx(Operations).

-spec clocksi_read(ClientClock :: snapshot_time(),
                   Key :: key(), Type:: type()) -> {ok, {txid(), [snapshot()], snapshot_time()}} | {error, term()}.
clocksi_read(ClientClock, Key, Type) ->
    clocksi_execute_tx(ClientClock, [{read, {Key, Type}}]).

-spec clocksi_read(key(), type()) -> {ok, {txid(), [snapshot()], snapshot_time()}} | {error, term()}.
clocksi_read(Key, Type) ->
    clocksi_execute_tx([{read, {Key, Type}}]).


%% @doc Starts a new ClockSI interactive transaction.
%%      Input:
%%      ClientClock: last clock the client has seen from a successful transaction.
%%      Returns: an ok message along with the new TxId.
%%
-spec clocksi_istart_tx(Clock:: snapshot_time()) ->
                               {ok, txid()} | {error, reason()}.
clocksi_istart_tx(Clock, KeepAlive) ->
    TxPid = case KeepAlive of
		true ->
		    whereis(clocksi_interactive_tx_coord_fsm:generate_name(self()));
		false ->
		    undefined
	    end,
    _ = case TxPid of
	undefined ->
	    {ok, _} = clocksi_interactive_tx_coord_sup:start_fsm([self(), Clock, update_clock, KeepAlive]);
	TxPid ->
	    ok = gen_fsm:send_event(TxPid, {start_tx, self(), Clock, update_clock})
    end,
    receive
        {ok, TxId} ->
            {ok, TxId};
        Other ->
            {error, Other}
    end.

clocksi_istart_tx(Clock) ->
    clocksi_istart_tx(Clock, false).

clocksi_istart_tx() ->
    clocksi_istart_tx(ignore, false).

-spec clocksi_iread(txid(), key(), type()) -> {ok, term()} | {error, reason()}.
clocksi_iread({_, _, CoordFsmPid}, Key, Type) ->
    case materializer:check_operations([{read, {Key, Type}}]) of
        ok ->
            case gen_fsm:sync_send_event(CoordFsmPid, {read, {Key, Type}}, ?OP_TIMEOUT) of
                {ok, Res} -> {ok, Res};
                {error, Reason} -> {error, Reason}
            end;
        {error, Reason} ->
            {error, Reason}
    end.

-spec clocksi_iupdate(txid(), key(), type(), term()) -> ok | {error, reason()}.
clocksi_iupdate({_, _, CoordFsmPid}, Key, Type, OpParams) ->
    case materializer:check_operations([{update, {Key, Type, OpParams}}]) of
        ok ->
            gen_fsm:sync_send_event(CoordFsmPid, {update, {Key, Type, OpParams}}, ?OP_TIMEOUT);
        {error, Reason} ->
            {error, Reason}
    end.

%% @doc This commits includes both prepare and commit phase. Thus
%%      Client do not need to send to message to complete the 2PC
%%      protocol. The Tx coordinator will pick the best strategie
%%      automatically.
%%      To keep with the current api this is still done in 2 steps,
%%      but should be changed when the new transaction api is decided
-spec clocksi_full_icommit(txid()) -> {aborted, txid()} | {ok, {txid(), snapshot_time()}} | {error, reason()}.
clocksi_full_icommit({_, _, CoordFsmPid})->
    case gen_fsm:sync_send_event(CoordFsmPid, {prepare, empty}, ?OP_TIMEOUT) of
        {ok,_PrepareTime} ->
            gen_fsm:sync_send_event(CoordFsmPid, commit, ?OP_TIMEOUT);
        Msg ->
            Msg
    end.

-spec clocksi_iprepare(txid()) -> {aborted, txid()} | {ok, non_neg_integer()}.
clocksi_iprepare({_, _, CoordFsmPid})->
    case gen_fsm:sync_send_event(CoordFsmPid, {prepare, two_phase}, ?OP_TIMEOUT) of
        {error, {aborted, TxId}} ->
            {aborted, TxId};
        Reply ->
            Reply
    end.

-spec clocksi_icommit(txid()) -> {aborted, txid()} | {ok, {txid(), snapshot_time()}}.
clocksi_icommit({_, _, CoordFsmPid})->
    gen_fsm:sync_send_event(CoordFsmPid, commit, ?OP_TIMEOUT).

%%% Snapshot read for Gentlerain protocol
gr_snapshot_read(ClientClock, Args) ->
    %% GST = scalar stable time
    %% VST = vector stable time with entries for each dc
    {ok, GST, VST} = dc_utilities:get_scalar_stable_time(),
    DcId = dc_meta_data_utilities:get_my_dc_id(),
    Dt = vectorclock:get_clock_of_dc(DcId, ClientClock),
    case Dt =< GST of
        true ->
            %% Set all entries in snapshot as GST
            ST = dict:map(fun(_,_) -> GST end, VST),
            %% ST doesnot contain entry for local dc, hence explicitly
            %% add it in snapshot time
            SnapshotTime = vectorclock:set_clock_of_dc(DcId, GST, ST),
            clocksi_execute_tx(SnapshotTime, Args, no_update_clock);
        false ->
            timer:sleep(10),
            gr_snapshot_read(ClientClock, Args)
    end.

execute_ops([], _TxId, ReadSet) ->
    lists:reverse(ReadSet);
execute_ops([{update, {Key, Type, OpParams}}|Rest], TxId, ReadSet) ->
    case clocksi_iupdate(TxId, Key, Type, OpParams) of
        ok -> execute_ops(Rest, TxId, ReadSet);
        {error, Reason} ->
            {error, Reason}
    end;
execute_ops([{read, {Key, Type}}|Rest], TxId, ReadSet) ->
    {ok, Value} = clocksi_iread(TxId, Key, Type),
    execute_ops(Rest, TxId, [Value|ReadSet]).<|MERGE_RESOLUTION|>--- conflicted
+++ resolved
@@ -107,29 +107,6 @@
 
 -spec read_objects(Objects::[bound_object()], TxId::txid())
                   -> {ok, [term()]} | {error, reason()}.
-<<<<<<< HEAD
-read_objects(Objects, TxId) ->
-    %%TODO: Transaction co-ordinator handles multiple reads
-    %% Executes each read as in a interactive transaction
-    Results = lists:map(fun({Key, Type, _Bucket}) ->
-                                case clocksi_iread(TxId, Key, Type) of
-                                    {ok, Res} ->
-                                        Res;
-                                    {error, Reason} ->
-                                        {error, Reason}
-                                end
-                        end, Objects),
-    Errors = lists:filter(fun(Item) ->
-            case Item of
-              {error, _Reason} -> true;
-              _ -> false
-            end
-        end,
-        Results),
-    case Errors of
-        [] -> {ok, Results};
-        _ -> {error, lists:map(fun({error, Error}) -> Error end, Errors)}
-=======
 read_objects(BoundObjects, TxId) ->
     {_, _, CoordFsmPid} = TxId,
     NewObjects = lists:map(fun({Key, Type, Bucket}) ->
@@ -149,38 +126,11 @@
                          {ok, Res};
                      {error, Reason} -> {error, Reason}
                  end
->>>>>>> f8f3d36a
     end.
 
 -spec update_objects([{bound_object(), op_name(), op_param()}], txid())
                     -> ok | {error, reason()}.
 update_objects(Updates, TxId) ->
-<<<<<<< HEAD
-    %% TODO: How to generate Actor,
-    %% Actor ID must be removed from crdt update interface
-    Actor = TxId,
-    %% Execute each update as in an interactive transaction
-    Results = lists:map(
-                fun({{Key, Type, _Bucket}, Op, OpParam}) ->
-                        case clocksi_iupdate(TxId, Key, Type,
-                                             {{Op, OpParam}, Actor}) of
-                            ok -> ok;
-                            {error, Reason} ->
-                                {error, Reason}
-                        end
-                end, Updates),
-    Errors = lists:foldl(fun(Item, L) ->
-            case Item of
-                ok -> L;
-                {error, Reason} -> [Reason|L]
-            end
-        end,
-        [],
-        Results),
-    case Errors of
-        [] -> ok;
-        _ -> {error, Errors}
-=======
     {_, _, CoordFsmPid} = TxId,
     case check_and_format_ops(Updates) of
         {error, Reason} ->
@@ -194,7 +144,6 @@
                 {error, Reason} ->
                     {error, Reason}
             end
->>>>>>> f8f3d36a
     end.
 
 %% For static transactions: bulk updates and bulk reads
@@ -203,29 +152,6 @@
 update_objects(Clock, Properties, Updates) ->
     update_objects(Clock, Properties, Updates, false).
 
-<<<<<<< HEAD
-update_objects(Clock, _Properties, Updates, StayAlive) ->
-    Actor = actor, %% TODO: generate unique actors
-    Operations = lists:map(
-                   fun({{Key, Type, _Bucket}, Op, OpParam}) ->
-                           {update, {Key, Type, {{Op,OpParam}, Actor}}}
-                   end,
-                   Updates),
-    SingleKey = case Operations of
-                    [_O] -> %% Single key update
-                        case Clock of
-                            ignore -> true;
-                            _ -> false
-                        end;
-                    [_H|_T] -> false
-                end,
-    case SingleKey of
-        true ->  %% if single key, execute the fast path
-            [{update, {K, T, Op}}] = Operations,
-            case append(K, T, Op) of
-                {ok, {_TxId, [], CT}} ->
-                    {ok, CT};
-=======
 -spec update_objects(snapshot_time() | ignore , term(), [{bound_object(), op_name(), op_param()}], boolean()) ->
     {ok, snapshot_time()} | {error, reason()}.
 update_objects(_Clock, _Properties, [], _StayAlive) ->
@@ -282,7 +208,6 @@
             case materializer:check_operations([{update, {{Key, Bucket}, Type, Op}}]) of
                 ok ->
                     {{Key, Bucket}, Type, Op};
->>>>>>> f8f3d36a
                 {error, Reason} ->
                     throw(Reason)
             end
