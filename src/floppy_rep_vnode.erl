%% @doc floppy_rep_vnode: coordinates an operation to be performed to
%%      the replication group of that object

-module(floppy_rep_vnode).

-behaviour(riak_core_vnode).

-include("floppy.hrl").

%% API
-export([start_vnode/1,
         init/1,
         terminate/2,
         handle_command/3,
         is_empty/1,
         delete/1,
         handle_handoff_command/3,
         handoff_starting/2,
         handoff_cancelled/1,
         handoff_finished/2,
         handle_handoff_data/2,
         encode_handoff_item/2,
         handle_coverage/4,
         handle_exit/3]).

-export([append/3,
         read/2,
         operate/6]).

<<<<<<< HEAD
-export([
	append/2,
    threshold_read/2,
	read/1,
	operate/5
        ]).

%%------------------------
%% Data type: state
%%   partition: an integer (default is undefined).
%%   lclock: an integer (default is undefined).
%%------------------------
-record(state, {partition,lclock}).
=======
-record(state, {partition, lclock}).
>>>>>>> 8a54219f

%% API
start_vnode(I) ->
    riak_core_vnode_master:get_vnode_pid(I, ?MODULE).

init([Partition]) ->
    {ok, #state{partition=Partition, lclock=0}}.

%% @doc Function: append/3
%%      Purpose: Start a fsm to coordinate the `append' operation to be 
%%               performed in the object's replicaiton group
%%      Args: Key of the object and operation parameters
%%      Returns: {ok, Result} if success; {error, timeout} if operation 
%%               failed.
%%
-spec append(key(), type(), payload()) -> {ok, op_id()} | {error, timeout}.
append(Key, Type, Payload) ->
    {ok, _Pid} = floppy_coord_sup:start_fsm([self(), append, Key, Type, Payload]),
    receive
        {ok, OpId} ->
            {ok, OpId};
        {error, Reason} ->
            lager:info("Append failed; reason: ~p", [Reason]),
            {error, Reason}
    after
        ?OP_TIMEOUT ->
            lager:info("Append failed, timeout exceeded: ~p~n",
                       [?OP_TIMEOUT]),
            {error, timeout}
    end.

<<<<<<< HEAD
%% @doc Function: threshold_read/2 
%% Purpose: Start a fsm to coordinate the `threshold_read' operation to be performed in the object's replicaiton group
%% Args: Log identifier and the op id threshold.
%% Returns: {ok, Ops} if success, Ops is the union of operations; {error, nothing} if operation failed.
threshold_read(LogId, From) ->
    {ok,_Pid} = floppy_coord_sup:start_fsm([self(), threshold_read, LogId, From]),
    receive
        {ok, Ops} ->
	        lager:info("threshold_read completed!~w~n",[Ops]),
	        {ok, Ops}
        after 5000 ->
	        lager:info("threshold_read failed!~n"),
	        {error, nothing}
    end.
%% @doc Function: read/2 
%% Purpose: Start a fsm to `read' from the replication group of the object specified by Key
%% Args: Key of the object and its type, which should be supported by the riak_dt.
%% Returns: {ok, Ops} if succeeded, Ops is the union of operations; {error, nothing} if operation failed.
read(LogId) ->
    lager:info("Read ~w", [LogId]),
    {ok,_Pid}=floppy_coord_sup:start_fsm([self(), read, LogId, noop]),
=======
%% @doc Function: read/1
%%      Purpose: Start a fsm to `read' from the replication group of
%%               the object specified by Key
%%      Args: Key of the object and its type, which should be supported 
%%            by the riak_dt.
%%      Returns: {ok, Ops} if succeeded, Ops is the union of operations;
%%               {error, nothing} if operation failed.
%%
-spec read(key(), type()) -> {ok, [op()]} | {error, nothing}.
read(Key, Type) ->
    {ok, _Pid} = floppy_coord_sup:start_fsm([self(), read, Key, Type, noop]),
>>>>>>> 8a54219f
    receive
        {ok, Ops} ->
            {ok, Ops};
        {error, Reason} ->
            lager:info("Read failed; reason: ~p", [Reason]),
            {error, Reason}
    after
        ?OP_TIMEOUT ->
            lager:info("Read failed; timeout exceeded: ~p",
                       [?OP_TIMEOUT]),
            {error, timeout}
    end.

%% @doc Function: operate/5
%%      Purpose: Handles `read' or `append' operations. Tne vnode must
%%               be in the replication group of the corresponding key.
%%
operate(Preflist, ToReply, Op, Key, Type, Param) ->
    riak_core_vnode_master:command(Preflist,
                                   {operate, ToReply, Op, Key, Type, Param},
                                   ?REPMASTER).

%% @doc Handles `read' or `append' operations.
%%      If the operation is `append', generate a unique id for this
%%      operation, in form of {integer, nodeid}.  If the operation is
%%      `read', there is no such need.  Then start a rep fsm to perform
%%      quorum read/append.
%%
handle_command({operate, ToReply, Operation, Key, Type, Payload},
               _Sender, #state{partition=Partition, lclock=LC}) ->
    OpId = case Operation of
        append ->
<<<<<<< HEAD
      	    OpId = generate_op_id(LC);
        read_threshold ->
	        OpId = current_op_id(LC);
	    read  ->
	        OpId = current_op_id(LC);
	    _ ->
	        lager:info("RepVNode: Wrong operations!~w~n", [Type]),
	        OpId = current_op_id(LC)
=======
            generate_op_id(LC);
        read  ->
            current_op_id(LC);
        _ ->
            lager:info("Invalid operation; type: ~p", [Operation]),
            current_op_id(LC)
>>>>>>> 8a54219f
    end,
    {NewClock, _} = OpId,
    {ok, _} = floppy_rep_sup:start_fsm([ToReply, Operation, Key, Type, Payload, OpId]),
    {noreply, #state{lclock=NewClock, partition=Partition}};

handle_command(_Message, _Sender, State) ->
    {noreply, State}.

handle_handoff_command(_Message, _Sender, State) ->
    {noreply, State}.

handoff_starting(_TargetNode, State) ->
    {true, State}.

handoff_cancelled(State) ->
    {ok, State}.

handoff_finished(_TargetNode, State) ->
    {ok, State}.

handle_handoff_data(_Data, State) ->
    {reply, ok, State}.

encode_handoff_item(_ObjectName, _ObjectValue) ->
    <<>>.

is_empty(State) ->
    {true, State}.

delete(State) ->
    {ok, State}.

handle_coverage(_Req, _KeySpaces, _Sender, State) ->
    {stop, not_implemented, State}.

handle_exit(_Pid, _Reason, State) ->
    {noreply, State}.

terminate(_Reason, _State) ->
    ok.

generate_op_id(Current) ->
    {Current + 1, node()}.

current_op_id(Current) ->
    {Current, node()}.<|MERGE_RESOLUTION|>--- conflicted
+++ resolved
@@ -27,23 +27,7 @@
          read/2,
          operate/6]).
 
-<<<<<<< HEAD
--export([
-	append/2,
-    threshold_read/2,
-	read/1,
-	operate/5
-        ]).
-
-%%------------------------
-%% Data type: state
-%%   partition: an integer (default is undefined).
-%%   lclock: an integer (default is undefined).
-%%------------------------
--record(state, {partition,lclock}).
-=======
 -record(state, {partition, lclock}).
->>>>>>> 8a54219f
 
 %% API
 start_vnode(I) ->
@@ -75,29 +59,6 @@
             {error, timeout}
     end.
 
-<<<<<<< HEAD
-%% @doc Function: threshold_read/2 
-%% Purpose: Start a fsm to coordinate the `threshold_read' operation to be performed in the object's replicaiton group
-%% Args: Log identifier and the op id threshold.
-%% Returns: {ok, Ops} if success, Ops is the union of operations; {error, nothing} if operation failed.
-threshold_read(LogId, From) ->
-    {ok,_Pid} = floppy_coord_sup:start_fsm([self(), threshold_read, LogId, From]),
-    receive
-        {ok, Ops} ->
-	        lager:info("threshold_read completed!~w~n",[Ops]),
-	        {ok, Ops}
-        after 5000 ->
-	        lager:info("threshold_read failed!~n"),
-	        {error, nothing}
-    end.
-%% @doc Function: read/2 
-%% Purpose: Start a fsm to `read' from the replication group of the object specified by Key
-%% Args: Key of the object and its type, which should be supported by the riak_dt.
-%% Returns: {ok, Ops} if succeeded, Ops is the union of operations; {error, nothing} if operation failed.
-read(LogId) ->
-    lager:info("Read ~w", [LogId]),
-    {ok,_Pid}=floppy_coord_sup:start_fsm([self(), read, LogId, noop]),
-=======
 %% @doc Function: read/1
 %%      Purpose: Start a fsm to `read' from the replication group of
 %%               the object specified by Key
@@ -109,7 +70,6 @@
 -spec read(key(), type()) -> {ok, [op()]} | {error, nothing}.
 read(Key, Type) ->
     {ok, _Pid} = floppy_coord_sup:start_fsm([self(), read, Key, Type, noop]),
->>>>>>> 8a54219f
     receive
         {ok, Ops} ->
             {ok, Ops};
@@ -142,23 +102,12 @@
                _Sender, #state{partition=Partition, lclock=LC}) ->
     OpId = case Operation of
         append ->
-<<<<<<< HEAD
-      	    OpId = generate_op_id(LC);
-        read_threshold ->
-	        OpId = current_op_id(LC);
-	    read  ->
-	        OpId = current_op_id(LC);
-	    _ ->
-	        lager:info("RepVNode: Wrong operations!~w~n", [Type]),
-	        OpId = current_op_id(LC)
-=======
             generate_op_id(LC);
         read  ->
             current_op_id(LC);
         _ ->
             lager:info("Invalid operation; type: ~p", [Operation]),
             current_op_id(LC)
->>>>>>> 8a54219f
     end,
     {NewClock, _} = OpId,
     {ok, _} = floppy_rep_sup:start_fsm([ToReply, Operation, Key, Type, Payload, OpId]),
