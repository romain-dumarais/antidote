%% -------------------------------------------------------------------
%%
%% Copyright (c) 2014 SyncFree Consortium.  All Rights Reserved.
%%
%% This file is provided to you under the Apache License,
%% Version 2.0 (the "License"); you may not use this file
%% except in compliance with the License.  You may obtain
%% a copy of the License at
%%
%%   http://www.apache.org/licenses/LICENSE-2.0
%%
%% Unless required by applicable law or agreed to in writing,
%% software distributed under the License is distributed on an
%% "AS IS" BASIS, WITHOUT WARRANTIES OR CONDITIONS OF ANY
%% KIND, either express or implied.  See the License for the
%% specific language governing permissions and limitations
%% under the License.
%%
%% -------------------------------------------------------------------
-module(clocksi_materializer).
-include("antidote.hrl").

%% The first 3 elements in operations list are meta-data
%% First is the key
%% Second is a tuple {current op list size, max op list size}
%% Thrid is a counter that assigns each op 1 larger than the previous
%% Fourth is where the list of ops start
%% TODO FIX HERE
-define(FIRST_OP, 4).


-ifdef(TEST).
-include_lib("eunit/include/eunit.hrl").
-endif.

-export([new/1,
         materialize/4,
         materialize_eager/3]).

%% @doc Creates an empty CRDT for a given type.
-spec new(type()) -> snapshot().
new(Type) ->
    materializer:create_snapshot(Type).

<<<<<<< HEAD
get_first_id([]) ->
    0;
get_first_id([{Id,_Op}|_]) ->
    Id;
get_first_id(Tuple) ->
    {Length,_ListLen} = element(2,Tuple),
    case Length of
	0 ->
	    0;
	Length ->
	    {Id,_Op} = element(?FIRST_OP+(Length-1),Tuple),
	    Id
    end.

=======
>>>>>>> 02fbd7c4
%% @doc Applies the operation of a list to a previously created CRDT snapshot. Only the
%%      operations that are not already in the previous snapshot and
%%      with smaller timestamp than the specified
%%      are considered. Newer operations are discarded.
%%      Input:
%%      Type: The type of CRDT to create
%%      Snapshot: Current state of the CRDT
%%      SnapshotCommitTime: The time used to describe the state of the CRDT given in Snapshot
%%      MinSnapshotTime: The threshold time given by the reading transaction
%%      Ops: The list of operations to apply in causal order
%%      TxId: The Id of the transaction requesting the snapshot
%%      Output: A tuple. The first element is ok, the seond is the CRDT after appliying the operations,
%%      the third element 1 minus the number of the operation with the smallest id not included in the snapshot,
%%      the fourth element is the smallest vectorclock that describes this snapshot,
%%      the fifth element is a boolean, it it is true it means that the returned snapshot contains
%%      more operations than the one given as input, false otherwise.
-spec materialize(type(),
		  txid() | ignore,
		  snapshot_time() | ignore,
		  #snapshot_get_response{}
		 ) ->
			 {ok, snapshot(), integer(), snapshot_time() | ignore, boolean()} | {error, reason()}.
<<<<<<< HEAD
materialize(Type, Snapshot, LastOp, SnapshotCommitTime, MinSnapshotTime, Ops, TxId) ->
    FirstId = get_first_id(Ops),
=======
materialize(Type, TxId, MinSnapshotTime,
	    #snapshot_get_response{snapshot_time = SnapshotCommitTime, ops_list = Ops,
				   materialized_snapshot = #materialized_snapshot{last_op_id = LastOp, value = Snapshot}}) ->
    FirstId = case Ops of
		  [] ->
		      0;
		  [{Id,_Op}|_] ->
		      Id
	      end,
>>>>>>> 02fbd7c4
    {ok, OpList, NewLastOp, LastOpCt, IsNewSS} =
	materialize_intern(Type, [], LastOp, FirstId, SnapshotCommitTime, MinSnapshotTime,
			   Ops, TxId, SnapshotCommitTime,false,0),
    case apply_operations(Type, Snapshot, OpList) of
	{ok, NewSS} ->
	    {ok, NewSS, NewLastOp, LastOpCt, IsNewSS};
	{error, Reason} ->
	    {error, Reason}
    end.

%% @doc Applies a list of operations to a snapshot
%%      Input:
%%      Type: The type of CRDT of the snapshot
%%      Snapshot: The initial snapshot to apply the operations to
%%      OpList: The list of operations to apply
%%      Output: Either the snapshot with the operations applied to
%%      it, or an error.
-spec apply_operations(type(), snapshot(), [clocksi_payload()]) -> {ok, snapshot()} | {error, reason()}.
apply_operations(_Type,Snapshot,[]) ->
    {ok, Snapshot};
apply_operations(Type,Snapshot,[Op | Rest]) ->
    case materializer:update_snapshot(Type, Snapshot, Op#clocksi_payload.op_param) of
	{ok, NewSnapshot} -> 
	    apply_operations(Type, NewSnapshot, Rest);
	{error, Reason} ->
	    {error, Reason}
    end.

%% @doc Internal function that goes through a list of operations and a snapshot
%%      time and returns which operations from the list should be applied for
%%      the given snapshot time.
%%      Input:
%%      Type: The type of the CRDT
%%      OpList: Should be given initially as an empty list, this will accumulate
%%      the operations to apply.
%%      LastOp: 1 minus the number of the operation with the smallest id not included in the initial snapshot
%%      FirstHole: The variable keeps track of 1 minus the number of the operation with the smallest id
%%      not included in the new snapshot that is currently being generated, it should be initialised to the
%%      id of the first op in OpList
%%      SnapshotCommitTime: The time used to describe the intitial state of the CRDT given in Snapshot
%%      MinSnapshotTime: The threshold time given by the reading transaction
%%      Ops: The list of operations to apply in causal order
%%      TxId: The Id of the transaction requesting the snapshot
%%      LastOpCommitTime: The snapshot time of the last operation in the list of operations to apply
%%      NewSS: Boolean that is true if any operations should be applied, fale otherwise.  Should start as false.
%%      Output: A tuple with 4 elements or an error.  The first element of the tuple is the atom ok.
%%      The second element is the list of operations that should be applied to the snapshot.
%%      The third element 1 minus the number of the operation with the smallest id not included in the snapshot.
%%      The fourth element is the snapshot time of the last operation in the list.
%%      The fifth element is a boolean, true if a new snapshot should be generated, false otherwise.
-spec materialize_intern(type(), 
			 [clocksi_payload()],
			 integer(),
			 integer(),
			 snapshot_time() | ignore,
			 snapshot_time(),
			 [{integer(),clocksi_payload()}], %% fix here to also be tuple
			 txid() | ignore, 
			 snapshot_time() | ignore,
			 boolean(),
			 non_neg_integer()) ->
				{ok,[clocksi_payload()],integer(),snapshot_time()|ignore,boolean()}.
materialize_intern(_Type, OpList, _LastOp, FirstHole, _SnapshotCommitTime, _MinSnapshotTime, [], _TxId, LastOpCt, NewSS, _Location) ->
    {ok, OpList, FirstHole, LastOpCt, NewSS};

materialize_intern(Type, OpList, LastOp, FirstHole, SnapshotCommitTime, MinSnapshotTime, [{OpId,Op}|Rest], TxId, LastOpCt, NewSS, Location) ->
    materialize_intern_perform(Type, OpList, LastOp, FirstHole, SnapshotCommitTime, MinSnapshotTime, {OpId,Op}, Rest, TxId, LastOpCt, NewSS, Location + 1);

materialize_intern(Type, OpList, LastOp, FirstHole, SnapshotCommitTime, MinSnapshotTime, TupleOps, TxId, LastOpCt, NewSS, Location) ->
    {Length,_ListLen} = element(2, TupleOps),
    case Length == Location of
	true ->
	    {ok, OpList, FirstHole, LastOpCt, NewSS};
	false ->
	    materialize_intern_perform(Type, OpList, LastOp, FirstHole, SnapshotCommitTime, MinSnapshotTime,
				       element((?FIRST_OP+Length-1) - Location, TupleOps), TupleOps, TxId, LastOpCt, NewSS, Location + 1)
    end.
	    
materialize_intern_perform(Type, OpList, LastOp, FirstHole, SnapshotCommitTime, MinSnapshotTime, {OpId,Op}, Rest, TxId, LastOpCt, NewSS, Location) ->
    Result = case Type == Op#clocksi_payload.type of
		 true ->
		     OpCom=Op#clocksi_payload.commit_time,
		     OpSS=Op#clocksi_payload.snapshot_time,
		     %% Check if the op is not in the previous snapshot and should be included in the new one
		     case (is_op_in_snapshot(TxId, Op, OpCom, OpSS, MinSnapshotTime, SnapshotCommitTime, LastOpCt)) of
			 {true,_,NewOpCt} ->
			     %% Include the new op because it has a timestamp bigger than the snapshot being generated
			     {ok, [Op | OpList], NewOpCt, false, true, FirstHole};			     
			 {false,false,_} ->
			     %% Dont include the op
			     {ok, OpList, LastOpCt, false, NewSS, OpId-1}; % no update
			 {false,true,_} ->
			     %% Dont Include the op, because it was already in the SS
			     {ok, OpList, LastOpCt, true, NewSS, FirstHole}
		     end;
		 false -> %% Op is not for this {Key, Type}
		     %% @todo THIS CASE PROBABLY SHOULD NOT HAPPEN?! 
		     {ok, OpList, LastOpCt, false, NewSS, FirstHole} %% no update
	     end,
    case Result of
	{ok, NewOpList1, NewLastOpCt, false, NewSS1, NewHole} ->
	    materialize_intern(Type,NewOpList1,LastOp,NewHole,SnapshotCommitTime,
			       MinSnapshotTime,Rest,TxId,NewLastOpCt,NewSS1, Location);
	{ok, NewOpList1, NewLastOpCt, true, NewSS1, NewHole} ->
	    case OpId - 1 =< LastOp of
		true ->
		    %% can skip the rest of the ops because they are already included in the SS
		    materialize_intern(Type,NewOpList1,LastOp,NewHole,SnapshotCommitTime,
				       MinSnapshotTime,[],TxId,NewLastOpCt,NewSS1, Location);
		false ->
		    materialize_intern(Type,NewOpList1,LastOp,NewHole,SnapshotCommitTime,
				       MinSnapshotTime,Rest,TxId,NewLastOpCt,NewSS1, Location)    
	    end
    end.

%% @doc Check whether an udpate is included in a snapshot and also
%%		if that update is newer than a snapshot's commit time
%%      Input:
%%      TxId: Descriptor of the transaction requesting the snapshot
%%      Op: The operation to check
%%      {OpDc, OpCommitTime}: The DC and commit time of the operation
%%      OperationSnapshotTime: The snapshot time of the operation
%%      SnapshotTime: The snapshot time to check if the operation is included in
%%	LastSnapshot: The previous snapshot that is being used to generate the new snapshot
%%      PrevTime: The snapshot time of the previous operation that was checked
%%      Outptut: A tuple of 3 elements.  The first element is a boolean that is true
%%      if the operation should be included in the snapshot false otherwise, the second element
%%      is a boolean that is true if the operation was already included in the previous snapshot,
%%      false otherwise.  The thrid element is the snapshot time of the last operation to
%%      be applied to the snapshot
-spec is_op_in_snapshot(txid(), clocksi_payload(), dc_and_commit_time(), snapshot_time(), snapshot_time(),
			snapshot_time() | ignore, snapshot_time()) -> {boolean(),boolean(),snapshot_time()}.
is_op_in_snapshot(TxId, Op, {OpDc, OpCommitTime}, OperationSnapshotTime, SnapshotTime, LastSnapshot, PrevTime) ->
    %% First check if the op was already included in the previous snapshot
    %% Is the "or TxId ==" part necessary and correct????
    case materializer_vnode:belongs_to_snapshot_op(
	   LastSnapshot,{OpDc,OpCommitTime},OperationSnapshotTime) or (TxId == Op#clocksi_payload.txid) of
	true ->
	    %% If not, check if it should be included in the new snapshot
	    %% Replace the snapshot time of the dc where the transaction committed with the commit time
	    OpSSCommit = dict:store(OpDc, OpCommitTime, OperationSnapshotTime),
	    %% PrevTime2 is the time of the previous snapshot, if there was none, it usues the snapshot time
	    %% of the new operation
	    PrevTime2 = case PrevTime of
			    ignore ->
				OpSSCommit;
			    _ ->
				PrevTime
			end,
	    %% Result is true if the op should be included in the snapshot
	    %% NewTime is the vectorclock of the snapshot with the time of Op included
    	    {Result,NewTime} =
		dict:fold(fun(DcIdOp,TimeOp,{Acc,PrevTime3}) ->
				  Res1 = case dict:find(DcIdOp,SnapshotTime) of
					     {ok, TimeSS} ->
						 case TimeSS < TimeOp of
						     true ->
							 false;
						     false ->
							 Acc
						 end;
					     error ->
						 lager:error("Could not find DC in SS ~p", [SnapshotTime]),
						 false
					 end,
				  Res2 = dict:update(DcIdOp,fun(Val) ->
								    case TimeOp > Val of
									true ->
									    TimeOp;
									false ->
									    Val
								    end
							    end,TimeOp,PrevTime3),
				  {Res1,Res2}
			  end, {true,PrevTime2}, OpSSCommit),
	    case Result of
		true ->
		    {true,false,NewTime};
		false ->
		    {false,false,PrevTime}
	    end;
	false->
	    %% was already in the prev ss, done searching ops
	    {false,true,PrevTime}
    end.

%% @doc Apply updates in given order without any checks.
%%    Careful: In contrast to materialize/6, it takes just operations, not clocksi_payloads!
-spec materialize_eager(type(), snapshot(), [op()]) -> snapshot().
materialize_eager(Type, Snapshot, Ops) ->
    materializer:materialize_eager(Type, Snapshot, Ops).


-ifdef(TEST).

materializer_clocksi_test()->
    PNCounter = new(crdt_pncounter),
    ?assertEqual(0,crdt_pncounter:value(PNCounter)),
    %%  need to add the snapshot time for these for the test to pass
    Op1 = #clocksi_payload{key = abc, type = crdt_pncounter,
                           op_param = {update,{{increment,2},1}},
                           commit_time = {1, 1}, txid = 1, snapshot_time=vectorclock:from_list([{1,1}])},
    Op2 = #clocksi_payload{key = abc, type = crdt_pncounter,
                           op_param = {update,{{increment,1},1}},
                           commit_time = {1, 2}, txid = 2, snapshot_time=vectorclock:from_list([{1,2}])},
    Op3 = #clocksi_payload{key = abc, type = crdt_pncounter,
                           op_param = {update,{{increment,1},1}},
                           commit_time = {1, 3}, txid = 3, snapshot_time=vectorclock:from_list([{1,3}])},
    Op4 = #clocksi_payload{key = abc, type = crdt_pncounter,
                           op_param = {update,{{increment,2},1}},
                           commit_time = {1, 4}, txid = 4, snapshot_time=vectorclock:from_list([{1,4}])},

    Ops = [{4,Op4},{3,Op3},{2,Op2},{1,Op1}],

    SS = #snapshot_get_response{snapshot_time = ignore, ops_list = Ops,
				materialized_snapshot = #materialized_snapshot{last_op_id = 0, value = PNCounter}},
    
    {ok, PNCounter2, 3, CommitTime2, _SsSave} = materialize(crdt_pncounter,
							    ignore, vectorclock:from_list([{1,3}]),
							    SS),
    ?assertEqual({4, vectorclock:from_list([{1,3}])}, {crdt_pncounter:value(PNCounter2), CommitTime2}),
    
    {ok, PNcounter3, 4, CommitTime3, _SsSave1} = materialize(crdt_pncounter,
							     ignore, vectorclock:from_list([{1,4}]),
							     SS),
    ?assertEqual({6, vectorclock:from_list([{1,4}])}, {crdt_pncounter:value(PNcounter3), CommitTime3}),
    
    {ok, PNcounter4, 4,CommitTime4, _SsSave2} = materialize(crdt_pncounter,
							    ignore, vectorclock:from_list([{1,7}]),
							    SS),
    ?assertEqual({6, vectorclock:from_list([{1,4}])}, {crdt_pncounter:value(PNcounter4), CommitTime4}).

%% This test tests when a a snapshot is generated that does not include all of the updates in the
%% list of operations, precisely in the case where an operation is not taken, but the operations to
%% the left and right of it in the list are taken.  When this snapshot is then used for a future
%% read with a different timestamp, this missing value must be checked.
materializer_missing_op_test() ->
    PNCounter = new(crdt_pncounter),
    ?assertEqual(0,crdt_pncounter:value(PNCounter)),
    Op1 = #clocksi_payload{key = abc, type = crdt_pncounter,
                           op_param = {update, {{increment,1}, actor1}},
                           commit_time = {1, 1}, txid = 1, snapshot_time=vectorclock:from_list([{1,1},{2,1}])},
    Op2 = #clocksi_payload{key = abc, type = crdt_pncounter,
                           op_param = {update, {{increment,1}, actor2}},
                           commit_time = {1, 2}, txid = 2, snapshot_time=vectorclock:from_list([{1,2},{2,1}])},
    Op3 = #clocksi_payload{key = abc, type = crdt_pncounter,
                           op_param = {update, {{increment,1}, actor3}},
                           commit_time = {2, 2}, txid = 3, snapshot_time=vectorclock:from_list([{1,1},{2,1}])},
    Op4 = #clocksi_payload{key = abc, type = crdt_pncounter,
                           op_param = {update, {{increment,1}, actor4}},
                           commit_time = {1, 3}, txid = 2, snapshot_time=vectorclock:from_list([{1,2},{2,1}])},
    Ops = [{4,Op4},{3,Op3},{2,Op2},{1,Op1}],
    SS = #snapshot_get_response{snapshot_time = ignore, ops_list = Ops,
				materialized_snapshot = #materialized_snapshot{last_op_id = 0, value = PNCounter}},

    {ok, PNCounter2, LastOp, CommitTime2, _SsSave} = materialize(crdt_pncounter,
								 ignore, vectorclock:from_list([{1,3},{2,1}]),
								 SS),
    ?assertEqual({3, vectorclock:from_list([{1,3},{2,1}])}, {crdt_pncounter:value(PNCounter2), CommitTime2}),

    SS2 = #snapshot_get_response{snapshot_time = CommitTime2, ops_list = Ops,
				materialized_snapshot = #materialized_snapshot{last_op_id = LastOp, value = PNCounter2}},
    {ok, PNCounter3, 4, CommitTime3, _SsSave} = materialize(crdt_pncounter,
							    ignore, vectorclock:from_list([{1,3},{2,2}]),
							    SS2),
    ?assertEqual({4, vectorclock:from_list([{1,3},{2,2}])}, {crdt_pncounter:value(PNCounter3), CommitTime3}).

%% This test tests the case when there are updates that only snapshots that contain entries from one of the DCs.
%% This can happen for example if an update is commited before the DCs have been connected.
%% It ensures that when we read using a snapshot with and without all the DCs we still include the correct updates.
materializer_missing_dc_test() ->
    PNCounter = new(crdt_pncounter),
    ?assertEqual(0,crdt_pncounter:value(PNCounter)),
    Op1 = #clocksi_payload{key = abc, type = crdt_pncounter,
                           op_param = {update, {{increment,1}, actor1}},
                           commit_time = {1, 1}, txid = 1, snapshot_time=vectorclock:from_list([{1,1}])},
    Op2 = #clocksi_payload{key = abc, type = crdt_pncounter,
                           op_param = {update, {{increment,1}, actor2}},
                           commit_time = {1, 2}, txid = 2, snapshot_time=vectorclock:from_list([{1,2}])},
    Op3 = #clocksi_payload{key = abc, type = crdt_pncounter,
                           op_param = {update, {{increment,1}, actor3}},
                           commit_time = {2, 2}, txid = 3, snapshot_time=vectorclock:from_list([{2,1}])},
    Op4 = #clocksi_payload{key = abc, type = crdt_pncounter,
                           op_param = {update, {{increment,1}, actor4}},
                           commit_time = {1, 3}, txid = 2, snapshot_time=vectorclock:from_list([{1,2}])},
    Ops = [{4,Op4},{3,Op3},{2,Op2},{1,Op1}],
    
    SS = #snapshot_get_response{snapshot_time = ignore, ops_list = Ops,
				materialized_snapshot = #materialized_snapshot{last_op_id = 0, value = PNCounter}},
    {ok, PNCounterA, LastOpA, CommitTimeA, _SsSave} = materialize(crdt_pncounter,
								  ignore, vectorclock:from_list([{1,3}]),
								  SS),
    ?assertEqual({3, vectorclock:from_list([{1,3}])}, {crdt_pncounter:value(PNCounterA), CommitTimeA}),

    SS2 = #snapshot_get_response{snapshot_time = CommitTimeA, ops_list = Ops,
				materialized_snapshot = #materialized_snapshot{last_op_id = LastOpA, value = PNCounterA}},
    {ok, PNCounterB, 4, CommitTimeB, _SsSave} = materialize(crdt_pncounter,
							    ignore, vectorclock:from_list([{1,3},{2,2}]),
							    SS2),
    ?assertEqual({4, vectorclock:from_list([{1,3},{2,2}])}, {crdt_pncounter:value(PNCounterB), CommitTimeB}),
    
    {ok, PNCounter2, LastOp, CommitTime2, _SsSave} = materialize(crdt_pncounter,
								 ignore, vectorclock:from_list([{1,3},{2,1}]),
								 SS),
    ?assertEqual({3, vectorclock:from_list([{1,3}])}, {crdt_pncounter:value(PNCounter2), CommitTime2}),

    SS3 = #snapshot_get_response{snapshot_time = CommitTime2, ops_list = Ops,
				materialized_snapshot = #materialized_snapshot{last_op_id = LastOp, value = PNCounter2}},
    {ok, PNCounter3, 4, CommitTime3, _SsSave} = materialize(crdt_pncounter,
							    ignore, vectorclock:from_list([{1,3},{2,2}]),
							    SS3),
    ?assertEqual({4, vectorclock:from_list([{1,3},{2,2}])}, {crdt_pncounter:value(PNCounter3), CommitTime3}).
    
materializer_clocksi_concurrent_test() ->
    PNCounter = new(crdt_pncounter),
    ?assertEqual(0,crdt_pncounter:value(PNCounter)),
    Op1 = #clocksi_payload{key = abc, type = crdt_pncounter,
                           op_param = {update, {{increment,2}, actor1}},
                           commit_time = {1, 1}, txid = 1, snapshot_time=vectorclock:from_list([{1,1},{2,1}])},
    Op2 = #clocksi_payload{key = abc, type = crdt_pncounter,
                           op_param = {update, {{increment,1}, actor1}},
                           commit_time = {1, 2}, txid = 2, snapshot_time=vectorclock:from_list([{1,2},{2,1}])},
    Op3 = #clocksi_payload{key = abc, type = crdt_pncounter,
                           op_param = {update, {{increment,1}, actor1}},
                           commit_time = {2, 2}, txid = 3, snapshot_time=vectorclock:from_list([{1,1},{2,1}])},

    Ops = [{3,Op2},{2,Op3},{1,Op1}],
    {ok, PNCounter2, 3, CommitTime2, _Keep} = materialize_intern(crdt_pncounter,
                                      [], 0, 3, ignore,
                                      vectorclock:from_list([{2,2},{1,2}]),
                                      Ops, ignore, ignore, false, 0),
    {ok, PNCounter3} = apply_operations(crdt_pncounter, PNCounter, PNCounter2),
    ?assertEqual({4, vectorclock:from_list([{1,2},{2,2}])}, {crdt_pncounter:value(PNCounter3), CommitTime2}),
    
    Snapshot=new(crdt_pncounter),
    SS = #snapshot_get_response{snapshot_time = ignore, ops_list = Ops,
				materialized_snapshot = #materialized_snapshot{last_op_id = 0, value = Snapshot}},
    {ok, PNcounter3, 1, CommitTime3, _SsSave1} = materialize(crdt_pncounter, ignore,
                                   vectorclock:from_list([{1,2},{2,1}]), SS),
    ?assertEqual({3, vectorclock:from_list([{1,2},{2,1}])}, {crdt_pncounter:value(PNcounter3), CommitTime3}),
    
    {ok, PNcounter4, 2, CommitTime4, _SsSave2} = materialize(crdt_pncounter, ignore,
                                   vectorclock:from_list([{1,1},{2,2}]), SS),
    ?assertEqual({3, vectorclock:from_list([{1,1},{2,2}])}, {crdt_pncounter:value(PNcounter4), CommitTime4}),
    
    {ok, PNcounter5, 1, CommitTime5, _SsSave3} = materialize(crdt_pncounter, ignore,
                                   vectorclock:from_list([{1,1},{2,1}]), SS),
    ?assertEqual({2, vectorclock:from_list([{1,1},{2,1}])}, {crdt_pncounter:value(PNcounter5), CommitTime5}).

%% @doc Testing gcounter with empty update log
materializer_clocksi_noop_test() ->
    PNCounter = new(crdt_pncounter),
    ?assertEqual(0,crdt_pncounter:value(PNCounter)),
    Ops = [],
    {ok, PNCounter2, 0, ignore, _SsSave} = materialize_intern(crdt_pncounter, [], 0, 0,ignore,
						    vectorclock:from_list([{1,1}]),
						    Ops, ignore, ignore, false, 0),
    {ok, PNCounter3} = apply_operations(crdt_pncounter, PNCounter, PNCounter2),
    ?assertEqual(0,crdt_pncounter:value(PNCounter3)).

materializer_eager_clocksi_test()->
    PNCounter = new(crdt_pncounter),
    ?assertEqual(0,crdt_pncounter:value(PNCounter)),
    % test - no ops
    PNCounter2 = materialize_eager(crdt_pncounter, PNCounter, []),
    ?assertEqual(0, crdt_pncounter:value(PNCounter2)),
    % test - several ops
    Op1 = {update,{{increment,1},1}},
    Op2 = {update,{{increment,2},1}},
    Op3 = {update,{{increment,3},1}},
    Op4 = {update,{{increment,4},1}},
    Ops = [Op1, Op2, Op3, Op4],  
    PNCounter3 = materialize_eager(crdt_pncounter, PNCounter, Ops),
    ?assertEqual(10, crdt_pncounter:value(PNCounter3)).
   
is_op_in_snapshot_test()->
    Op1 = #clocksi_payload{key = abc, type = crdt_pncounter,
                           op_param = {update, {{increment,2}, actor1}},
                           commit_time = {dc1, 1}, txid = 1, snapshot_time=vectorclock:from_list([{dc1,1}])},
    OpCT1 = {dc1, 1},
    OpCT1SS = vectorclock:from_list([OpCT1]),
    ST1 = vectorclock:from_list([{dc1, 2}]),
    ST2 = vectorclock:from_list([{dc1, 0}]),
    ?assertEqual({true,false,OpCT1SS}, is_op_in_snapshot(2,Op1,OpCT1, OpCT1SS, ST1, ignore,ignore)),
    ?assertEqual({false,false,ignore}, is_op_in_snapshot(2,Op1,OpCT1, OpCT1SS, ST2, ignore,ignore)).
    
  
-endif.<|MERGE_RESOLUTION|>--- conflicted
+++ resolved
@@ -42,7 +42,6 @@
 new(Type) ->
     materializer:create_snapshot(Type).
 
-<<<<<<< HEAD
 get_first_id([]) ->
     0;
 get_first_id([{Id,_Op}|_]) ->
@@ -57,8 +56,6 @@
 	    Id
     end.
 
-=======
->>>>>>> 02fbd7c4
 %% @doc Applies the operation of a list to a previously created CRDT snapshot. Only the
 %%      operations that are not already in the previous snapshot and
 %%      with smaller timestamp than the specified
@@ -81,20 +78,10 @@
 		  #snapshot_get_response{}
 		 ) ->
 			 {ok, snapshot(), integer(), snapshot_time() | ignore, boolean()} | {error, reason()}.
-<<<<<<< HEAD
-materialize(Type, Snapshot, LastOp, SnapshotCommitTime, MinSnapshotTime, Ops, TxId) ->
-    FirstId = get_first_id(Ops),
-=======
 materialize(Type, TxId, MinSnapshotTime,
 	    #snapshot_get_response{snapshot_time = SnapshotCommitTime, ops_list = Ops,
 				   materialized_snapshot = #materialized_snapshot{last_op_id = LastOp, value = Snapshot}}) ->
-    FirstId = case Ops of
-		  [] ->
-		      0;
-		  [{Id,_Op}|_] ->
-		      Id
-	      end,
->>>>>>> 02fbd7c4
+    FirstId = get_first_id(Ops),
     {ok, OpList, NewLastOp, LastOpCt, IsNewSS} =
 	materialize_intern(Type, [], LastOp, FirstId, SnapshotCommitTime, MinSnapshotTime,
 			   Ops, TxId, SnapshotCommitTime,false,0),
