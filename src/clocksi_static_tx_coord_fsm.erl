--- conflicted
+++ resolved
@@ -96,88 +96,51 @@
                                      tx_coord_pid = TxCoordPid,
                                      operations = Operations}) ->
     ExecuteOp = fun (Operation, Acc) ->
-<<<<<<< HEAD
-                        case Operation of
-                            {update, Key, Type, OpParams} ->
-                                ok = gen_fsm:sync_send_event(TxCoordPid, {update, {Key, Type, OpParams}}, infinity),
-                                Acc;
-                            {read, Key, Type} ->
-				case gen_fsm:sync_send_event(TxCoordPid, {read, {Key, Type}}, infinity) of
-				    {ok, Value} ->
-					Acc++[Value];
-				    error ->
-					Acc++[error]
+			case Acc of 
+			    {error, Reason} ->
+				{error, Reason};
+			    _ ->
+				case Operation of
+				    {update, Key, Type, OpParams} ->
+					case gen_fsm:sync_send_event(TxCoordPid, {update, {Key, Type, OpParams}}, infinity) of
+					    ok ->
+						Acc;
+					    {error, Reason} ->
+						{error, Reason}
+					end;
+				    {read, Key, Type} ->
+					case gen_fsm:sync_send_event(TxCoordPid, {read, {Key, Type}}, infinity) of
+					    {ok, Value} ->
+						Acc++[Value];
+					    {error, Reason} ->
+						{error, Reason}
+					end
 				end
-					
-                        end
-                end,
-    ReadSet = lists:foldl(ExecuteOp, [], Operations),
-    case lists:member(error,ReadSet) of
-	true ->
-	    Message = abort;
-	false ->
-	    Message = {prepare,empty}
-    end,
-    case gen_fsm:sync_send_event(TxCoordPid, Message, infinity) of
-        {ok, _} ->
-            case gen_fsm:sync_send_event(TxCoordPid, commit, infinity) of
-                {ok, {TxId, CommitTime}} ->
-                    From ! {ok, {TxId, ReadSet, CommitTime}},
-                    {stop, normal, SD};
-                _ ->
-                    From ! {error, commit_fail},
-                    {stop, normal, SD}
-            end;
-        {aborted, TxId} ->
-            From ! {error, {aborted, TxId}},
-            {stop, normal, SD}
-    end.
-=======
-    					case Acc of 
-						{error, Reason} ->
-							{error, Reason};
-						_ ->
-							case Operation of
-								{update, Key, Type, OpParams} ->
-									case gen_fsm:sync_send_event(TxCoordPid, {update, {Key, Type, OpParams}}, infinity) of
-									ok ->
-										Acc;
-									{error, Reason} ->
-										{error, Reason}
-									end;
-								{read, Key, Type} ->
-									case gen_fsm:sync_send_event(TxCoordPid, {read, {Key, Type}}, infinity) of
-									{ok, Value} ->
-										Acc++[Value];
-									{error, Reason} ->
-										{error, Reason}
-									end
-							end
-						end
+			end
                 end,
     ReadSet = lists:foldl(ExecuteOp, [], Operations),
     case ReadSet of 
 	{error, Reason} ->
-		From ! {error, Reason},
-		{stop, normal, SD};
+	    From ! {error, Reason},
+	    {stop, normal, SD};
 	_ ->
-		case gen_fsm:sync_send_event(TxCoordPid, {prepare, empty}, infinity) of
+	    case gen_fsm:sync_send_event(TxCoordPid, {prepare, empty}, infinity) of
 		{ok, _} ->
-			case gen_fsm:sync_send_event(TxCoordPid, commit, infinity) of
-				{ok, {TxId, CommitTime}} ->
-					From ! {ok, {TxId, ReadSet, CommitTime}},
-					{stop, normal, SD};
-				_ ->
-					From ! {error, commit_fail},
-					{stop, normal, SD}
-			end;
+		    case gen_fsm:sync_send_event(TxCoordPid, commit, infinity) of
+			{ok, {TxId, CommitTime}} ->
+			    From ! {ok, {TxId, ReadSet, CommitTime}},
+			    {stop, normal, SD};
+			_ ->
+			    From ! {error, commit_fail},
+			    {stop, normal, SD}
+		    end;
 		{aborted, TxId} ->
-			From ! {error, {aborted, TxId}},
-			{stop, normal, SD}
-		end
-	end.
-	
->>>>>>> 13c13bde
+		    From ! {error, {aborted, TxId}},
+		    {stop, normal, SD}
+	    end
+    end.
+
+
 
 
 %% =============================================================================
