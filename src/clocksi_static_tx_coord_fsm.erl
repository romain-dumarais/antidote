%% -------------------------------------------------------------------
%%
%% Copyright (c) 2014 SyncFree Consortium.  All Rights Reserved.
%%
%% This file is provided to you under the Apache License,
%% Version 2.0 (the "License"); you may not use this file
%% except in compliance with the License.  You may obtain
%% a copy of the License at
%%
%%   http://www.apache.org/licenses/LICENSE-2.0
%%
%% Unless required by applicable law or agreed to in writing,
%% software distributed under the License is distributed on an
%% "AS IS" BASIS, WITHOUT WARRANTIES OR CONDITIONS OF ANY
%% KIND, either express or implied.  See the License for the
%% specific language governing permissions and limitations
%% under the License.
%%
%% -------------------------------------------------------------------
%% @doc The coordinator for a given Clock SI static transaction.
%%      It handles the state of the tx and executes the operations sequentially
%%      by sending each operation to the responsible clockSI_vnode of the
%%      involved key. When a tx is finalized (committed or aborted), the fsm
%%      also finishes.

-module(clocksi_static_tx_coord_fsm).

-behavior(gen_fsm).

-include("antidote.hrl").

%% API
-export([start_link/3,
         start_link/2]).

%% Callbacks
-export([init/1, code_change/4, handle_event/3, handle_info/3,
         handle_sync_event/4, terminate/3]).

%% States
-export([execute_batch_ops/2]).

%%---------------------------------------------------------------------
%% @doc Data Type: state
%% where:
%%    from: the pid of the calling process.
%%    state: state of the transaction: {active|prepared|committing|committed}
%%----------------------------------------------------------------------
-record(state, {
          from :: pid(),
          tx_id :: txid(),
          tx_coord_pid :: pid(),
          operations :: list(),
          state:: atom()}).

%%%===================================================================
%%% API
%%%===================================================================

start_link(From, ClientClock, Operations) ->
    gen_fsm:start_link(?MODULE, [From, ClientClock, Operations], []).

start_link(From, Operations) ->
    gen_fsm:start_link(?MODULE, [From, ignore, Operations], []).


%%%===================================================================
%%% States
%%%===================================================================

%% @doc Initialize the state.
init([From, ClientClock, Operations]) ->
<<<<<<< HEAD
    lager:info("Time ~w ~w", [?MODULE, clocksi_vnode:now_microsec(erlang:now())]),
=======
    _ = random:seed(erlang:now()),
>>>>>>> 5a8cdf41
    {ok, _Pid} = case ClientClock of
                     ignore ->
                         lager:info("Time ~w ~w", [?MODULE, clocksi_vnode:now_microsec(erlang:now())]),
                         clocksi_interactive_tx_coord_sup:start_fsm([self()]);
                     _ ->
                         lager:info("Time ~w ~w", [?MODULE, clocksi_vnode:now_microsec(erlang:now())]),
                         clocksi_interactive_tx_coord_sup:start_fsm([self(), ClientClock])
                 end,
    receive
        {ok, TxId} ->
            {_, _, TxCoordPid} = TxId,
            lager:info("Time ~w ~w", [?MODULE, clocksi_vnode:now_microsec(erlang:now())]),
            {ok, execute_batch_ops, #state{tx_id=TxId, tx_coord_pid = TxCoordPid,
                                           from = From, operations = Operations}, 0}
    after
        10000 ->
            lager:error("Tx was not started!"),
            gen_fsm:reply(From, {error, timeout}),
            {stop, normal, #state{}}
    end.

%% @doc Contact the leader computed in the prepare state for it to execute the
%%      operation, wait for it to finish (synchronous) and go to the prepareOP
%%       to execute the next operation.
execute_batch_ops(timeout, SD=#state{from = From,
                                     tx_id = TxId,
                                     tx_coord_pid = TxCoordPid,
                                     operations = Operations}) ->
    ExecuteOp = fun (Operation, Acc) ->
    					case Acc of 
						{error, Reason} ->
							{error, Reason};
						_ ->
							case Operation of
								{update, Key, Type, OpParams} ->
                                    lager:info("Time ~w ~w", [?MODULE, clocksi_vnode:now_microsec(erlang:now())]),
									case gen_fsm:sync_send_event(TxCoordPid, {update, {Key, Type, OpParams}}, infinity) of
									ok ->
                                        lager:info("Time ~w ~w", [?MODULE, clocksi_vnode:now_microsec(erlang:now())]),
										Acc;
									{error, Reason} ->
										{error, Reason}
									end;
								{read, Key, Type} ->
									case gen_fsm:sync_send_event(TxCoordPid, {read, {Key, Type}}, infinity) of
									{ok, Value} ->
										Acc++[Value];
									{error, Reason} ->
										{error, Reason}
									end
							end
						end
                end,
    ReadSet = lists:foldl(ExecuteOp, [], Operations),
    case ReadSet of 
	{error, Reason} ->
		From ! {error, Reason},
		{stop, normal, SD};
	_ ->
		case gen_fsm:sync_send_event(TxCoordPid, {prepare, empty}, infinity) of
        {ok, {TxId, CommitTime}} ->
            From ! {ok, {TxId, ReadSet, CommitTime}},
            {stop, normal, SD};
        _ ->
            From ! {error, commit_fail},
            {stop, normal, SD}
		end
	end.
	


%% =============================================================================

handle_info(_Info, _StateName, StateData) ->
    {stop, badmsg, StateData}.

handle_event(_Event, _StateName, StateData) ->
    {stop, badmsg, StateData}.

handle_sync_event(_Event, _From, _StateName, StateData) ->
    {stop, badmsg, StateData}.

code_change(_OldVsn, StateName, State, _Extra) -> {ok, StateName, State}.

terminate(_Reason, _SN, _SD) ->
    ok.<|MERGE_RESOLUTION|>--- conflicted
+++ resolved
@@ -70,11 +70,7 @@
 
 %% @doc Initialize the state.
 init([From, ClientClock, Operations]) ->
-<<<<<<< HEAD
-    lager:info("Time ~w ~w", [?MODULE, clocksi_vnode:now_microsec(erlang:now())]),
-=======
     _ = random:seed(erlang:now()),
->>>>>>> 5a8cdf41
     {ok, _Pid} = case ClientClock of
                      ignore ->
                          lager:info("Time ~w ~w", [?MODULE, clocksi_vnode:now_microsec(erlang:now())]),
