%% -------------------------------------------------------------------
%%
%% Copyright (c) 2014 SyncFree Consortium.  All Rights Reserved.
%%
%% This file is provided to you under the Apache License,
%% Version 2.0 (the "License"); you may not use this file
%% except in compliance with the License.  You may obtain
%% a copy of the License at
%%
%%   http://www.apache.org/licenses/LICENSE-2.0
%%
%% Unless required by applicable law or agreed to in writing,
%% software distributed under the License is distributed on an
%% "AS IS" BASIS, WITHOUT WARRANTIES OR CONDITIONS OF ANY
%% KIND, either express or implied.  See the License for the
%% specific language governing permissions and limitations
%% under the License.
%%
%% -------------------------------------------------------------------
%% @doc The coordinator for a given Clock SI static transaction.
%%      It handles the state of the tx and executes the operations sequentially
%%      by sending each operation to the responsible clockSI_vnode of the
%%      involved key. When a tx is finalized (committed or aborted), the fsm
%%      also finishes.

-module(clocksi_static_tx_coord_fsm).

-behavior(gen_fsm).

-include("antidote.hrl").

%% API
-export([start_link/3,
         start_link/2]).

%% Callbacks
-export([init/1, code_change/4, handle_event/3, handle_info/3,
         handle_sync_event/4, terminate/3]).

%% States
-export([execute_batch_ops/2]).

%%---------------------------------------------------------------------
%% @doc Data Type: state
%% where:
%%    from: the pid of the calling process.
%%    state: state of the transaction: {active|prepared|committing|committed}
%%----------------------------------------------------------------------
-record(state, {
          from :: pid(),
          tx_id :: txid(),
          tx_coord_pid :: pid(),
          operations :: list(),
          state:: atom()}).

%%%===================================================================
%%% API
%%%===================================================================

start_link(From, ClientClock, Operations) ->
    gen_fsm:start_link(?MODULE, [From, ClientClock, Operations], []).

start_link(From, Operations) ->
    gen_fsm:start_link(?MODULE, [From, ignore, Operations], []).


%%%===================================================================
%%% States
%%%===================================================================

%% @doc Initialize the state.
init([From, ClientClock, Operations]) ->
    _ = random:seed(erlang:now()),
    {ok, _Pid} = case ClientClock of
                     ignore ->
                         clocksi_interactive_tx_coord_sup:start_fsm([self()]);
                     _ ->
                         clocksi_interactive_tx_coord_sup:start_fsm([self(), ClientClock])
                 end,
    receive
        {ok, TxId} ->
            {_, _, TxCoordPid} = TxId,
            {ok, execute_batch_ops, #state{tx_id=TxId, tx_coord_pid = TxCoordPid,
                                           from = From, operations = Operations}, 0}
    after
        10000 ->
            lager:error("Tx was not started!"),
            gen_fsm:reply(From, {error, timeout}),
            {stop, normal, #state{}}
    end.

%% @doc Contact the leader computed in the prepare state for it to execute the
%%      operation, wait for it to finish (synchronous) and go to the prepareOP
%%       to execute the next operation.
execute_batch_ops(timeout, SD=#state{from = From,
                                     tx_id = TxId,
                                     tx_coord_pid = TxCoordPid,
                                     operations = Operations}) ->
    ExecuteOp = fun (Operation, Acc) ->
    					case Acc of 
						{error, Reason} ->
							{error, Reason};
						_ ->
							case Operation of
								{update, Key, Type, OpParams} ->
									case gen_fsm:sync_send_event(TxCoordPid, {update, {Key, Type, OpParams}}, infinity) of
									ok ->
										Acc;
									{error, Reason} ->
										{error, Reason}
									end;
								{read, Key, Type} ->
									case gen_fsm:sync_send_event(TxCoordPid, {read, {Key, Type}}, infinity) of
									{ok, Value} ->
										Acc++[Value];
									{error, Reason} ->
										{error, Reason}
									end
							end
						end
                end,
    ReadSet = lists:foldl(ExecuteOp, [], Operations),
    case ReadSet of 
	{error, Reason} ->
		From ! {error, Reason},
		{stop, normal, SD};
	_ ->
<<<<<<< HEAD
		case gen_fsm:sync_send_event(TxCoordPid, {prepare, empty}, infinity) of
        {ok, {TxId, CommitTime}} ->
            From ! {ok, {TxId, ReadSet, CommitTime}},
            {stop, normal, SD};
        _ ->
            From ! {error, commit_fail},
            {stop, normal, SD}
		end
=======
        case gen_fsm:sync_send_event(TxCoordPid, {prepare, empty}, infinity) of
            {ok, {TxId, CommitTime}} ->
                From ! {ok, {TxId, ReadSet, CommitTime}},
                {stop, normal, SD};
            _ ->
                From ! {error, commit_fail},
                {stop, normal, SD}
        end
>>>>>>> 17ccc37f
	end.


%% =============================================================================

handle_info(_Info, _StateName, StateData) ->
    {stop, badmsg, StateData}.

handle_event(_Event, _StateName, StateData) ->
    {stop, badmsg, StateData}.

handle_sync_event(_Event, _From, _StateName, StateData) ->
    {stop, badmsg, StateData}.

code_change(_OldVsn, StateName, State, _Extra) -> {ok, StateName, State}.

terminate(_Reason, _SN, _SD) ->
    ok.<|MERGE_RESOLUTION|>--- conflicted
+++ resolved
@@ -125,16 +125,6 @@
 		From ! {error, Reason},
 		{stop, normal, SD};
 	_ ->
-<<<<<<< HEAD
-		case gen_fsm:sync_send_event(TxCoordPid, {prepare, empty}, infinity) of
-        {ok, {TxId, CommitTime}} ->
-            From ! {ok, {TxId, ReadSet, CommitTime}},
-            {stop, normal, SD};
-        _ ->
-            From ! {error, commit_fail},
-            {stop, normal, SD}
-		end
-=======
         case gen_fsm:sync_send_event(TxCoordPid, {prepare, empty}, infinity) of
             {ok, {TxId, CommitTime}} ->
                 From ! {ok, {TxId, ReadSet, CommitTime}},
@@ -143,7 +133,6 @@
                 From ! {error, commit_fail},
                 {stop, normal, SD}
         end
->>>>>>> 17ccc37f
 	end.
 
 
