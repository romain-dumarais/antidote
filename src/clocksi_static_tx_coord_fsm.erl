%% -------------------------------------------------------------------
%%
%% Copyright (c) 2014 SyncFree Consortium.  All Rights Reserved.
%%
%% This file is provided to you under the Apache License,
%% Version 2.0 (the "License"); you may not use this file
%% except in compliance with the License.  You may obtain
%% a copy of the License at
%%
%%   http://www.apache.org/licenses/LICENSE-2.0
%%
%% Unless required by applicable law or agreed to in writing,
%% software distributed under the License is distributed on an
%% "AS IS" BASIS, WITHOUT WARRANTIES OR CONDITIONS OF ANY
%% KIND, either express or implied.  See the License for the
%% specific language governing permissions and limitations
%% under the License.
%%
%% -------------------------------------------------------------------
%% @doc The coordinator for a given Clock SI static transaction.
%%      It handles the state of the tx and executes the operations sequentially
%%      by sending each operation to the responsible clockSI_vnode of the
%%      involved key. When a tx is finalized (committed or aborted), the fsm
%%      also finishes.

-module(clocksi_static_tx_coord_fsm).

-behavior(gen_fsm).

-include("antidote.hrl").

%% API
-export([start_link/3,
         start_link/2]).

%% Callbacks
-export([init/1, code_change/4, handle_event/3, handle_info/3,
         handle_sync_event/4, terminate/3]).

%% States
-export([execute_batch_ops/2]).

%%---------------------------------------------------------------------
%% @doc Data Type: state
%% where:
%%    from: the pid of the calling process.
%%    state: state of the transaction: {active|prepared|committing|committed}
%%----------------------------------------------------------------------
-record(state, {
          from :: pid(),
          tx_id :: txid(),
          tx_coord_pid :: pid(),
          operations :: list(),
          state:: atom()}).

%%%===================================================================
%%% API
%%%===================================================================

start_link(From, ClientClock, Operations) ->
    gen_fsm:start_link(?MODULE, [From, ClientClock, Operations], []).

start_link(From, Operations) ->
    gen_fsm:start_link(?MODULE, [From, ignore, Operations], []).


%%%===================================================================
%%% States
%%%===================================================================

%% @doc Initialize the state.
init([From, ClientClock, Operations]) ->
    {ok, _Pid} = case ClientClock of
                     ignore ->
                         clocksi_interactive_tx_coord_sup:start_fsm([self()]);
                     _ ->
                         clocksi_interactive_tx_coord_sup:start_fsm([self(), ClientClock])
                 end,
    receive
        {ok, TxId} ->
            {_, _, TxCoordPid} = TxId,
            {ok, execute_batch_ops, #state{tx_id=TxId, tx_coord_pid = TxCoordPid,
                                           from = From, operations = Operations}, 0}
    after
        10000 ->
            lager:error("Tx was not started!"),
            gen_fsm:reply(From, {error, timeout}),
            {stop, normal, #state{}}
    end.

%% @doc Contact the leader computed in the prepare state for it to execute the
%%      operation, wait for it to finish (synchronous) and go to the prepareOP
%%       to execute the next operation.
execute_batch_ops(timeout, SD=#state{from = From,
                                     tx_id = TxId,
                                     tx_coord_pid = TxCoordPid,
                                     operations = Operations}) ->
    ExecuteOp = fun (Operation, Acc) ->
    					case Acc of 
						{error, Reason} ->
							{error, Reason};
						_ ->
							case Operation of
								{update, Key, Type, OpParams} ->
									case gen_fsm:sync_send_event(TxCoordPid, {update, {Key, Type, OpParams}}, infinity) of
									ok ->
										Acc;
									{error, Reason} ->
										{error, Reason}
									end;
								{read, Key, Type} ->
									case gen_fsm:sync_send_event(TxCoordPid, {read, {Key, Type}}, infinity) of
									{ok, Value} ->
										Acc++[Value];
									{error, Reason} ->
										{error, Reason}
									end
							end
						end
                end,
    ReadSet = lists:foldl(ExecuteOp, [], Operations),
<<<<<<< HEAD
    case ReadSet of 
	{error, _Reason} ->
		{stop, normal, SD};
	_ ->
		case gen_fsm:sync_send_event(TxCoordPid, {prepare, empty}, infinity) of
		{ok, _} ->
			case gen_fsm:sync_send_event(TxCoordPid, commit, infinity) of
				{ok, {TxId, CommitTime}} ->
					From ! {ok, {TxId, ReadSet, CommitTime}},
					{stop, normal, SD};
				_ ->
					From ! {error, commit_fail},
					{stop, normal, SD}
			end;
		{aborted, TxId} ->
			From ! {error, {aborted, TxId}},
			{stop, normal, SD}
		end
	end.
	
=======
    case gen_fsm:sync_send_event(TxCoordPid, {prepare, empty}, infinity) of
        {ok, {TxId, CommitTime}} ->
            From ! {ok, {TxId, ReadSet, CommitTime}},
            {stop, normal, SD};
        _ ->
            From ! {error, commit_fail},
            {stop, normal, SD}
    end.
>>>>>>> cbaca7a8


%% =============================================================================

handle_info(_Info, _StateName, StateData) ->
    {stop, badmsg, StateData}.

handle_event(_Event, _StateName, StateData) ->
    {stop, badmsg, StateData}.

handle_sync_event(_Event, _From, _StateName, StateData) ->
    {stop, badmsg, StateData}.

code_change(_OldVsn, StateName, State, _Extra) -> {ok, StateName, State}.

terminate(_Reason, _SN, _SD) ->
    ok.<|MERGE_RESOLUTION|>--- conflicted
+++ resolved
@@ -119,37 +119,20 @@
 						end
                 end,
     ReadSet = lists:foldl(ExecuteOp, [], Operations),
-<<<<<<< HEAD
     case ReadSet of 
 	{error, _Reason} ->
 		{stop, normal, SD};
 	_ ->
 		case gen_fsm:sync_send_event(TxCoordPid, {prepare, empty}, infinity) of
-		{ok, _} ->
-			case gen_fsm:sync_send_event(TxCoordPid, commit, infinity) of
-				{ok, {TxId, CommitTime}} ->
-					From ! {ok, {TxId, ReadSet, CommitTime}},
-					{stop, normal, SD};
-				_ ->
-					From ! {error, commit_fail},
-					{stop, normal, SD}
-			end;
-		{aborted, TxId} ->
-			From ! {error, {aborted, TxId}},
-			{stop, normal, SD}
-		end
-	end.
-	
-=======
-    case gen_fsm:sync_send_event(TxCoordPid, {prepare, empty}, infinity) of
         {ok, {TxId, CommitTime}} ->
             From ! {ok, {TxId, ReadSet, CommitTime}},
             {stop, normal, SD};
         _ ->
             From ! {error, commit_fail},
             {stop, normal, SD}
-    end.
->>>>>>> cbaca7a8
+		end
+	end.
+	
 
 
 %% =============================================================================
