--- conflicted
+++ resolved
@@ -124,7 +124,6 @@
 		From ! {error, Reason},
 		{stop, normal, SD};
 	_ ->
-<<<<<<< HEAD
         case gen_fsm:sync_send_event(TxCoordPid, {prepare, empty}, infinity) of
             {ok, {TxId, CommitTime}} ->
                 From ! {ok, {TxId, ReadSet, CommitTime}},
@@ -133,18 +132,7 @@
                 From ! {error, commit_fail},
                 {stop, normal, SD}
         end
-=======
-		case gen_fsm:sync_send_event(TxCoordPid, {prepare, empty}, infinity) of
-        {ok, {TxId, CommitTime}} ->
-            From ! {ok, {TxId, ReadSet, CommitTime}},
-            {stop, normal, SD};
-        _ ->
-            From ! {error, commit_fail},
-            {stop, normal, SD}
-		end
->>>>>>> d95e5c07
 	end.
-
 
 %% =============================================================================
 
