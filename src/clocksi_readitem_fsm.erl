--- conflicted
+++ resolved
@@ -82,12 +82,8 @@
     Time = clocksi_vnode:now_microsec(erlang:now()),
     case T_TS > Time of
         true ->
-<<<<<<< HEAD
-	    SleepMiliSec = (T_TS - Time) div 1000 + 1,
+	        SleepMiliSec = (T_TS - Time) div 1000 + 1,
             timer:sleep(SleepMiliSec),
-=======
-            timer:sleep((T_TS - Time) div 1000 +1 ),
->>>>>>> d95e5c07
             {next_state, waiting1, SD0, 0};
         false ->
             {next_state, waiting1, SD0, 0}
